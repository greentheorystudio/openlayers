/**
 * @requires OpenLayers/BaseTypes/Class.js
 * @requires OpenLayers/Util.js
 * @requires OpenLayers/Control.js
 * @requires OpenLayers/Format.js
 * @requires OpenLayers/Request.js
 * @requires OpenLayers/Layer/WMS.js
 * @requires OpenLayers/Layer/MapServer.js
 * @requires OpenLayers/Tile.js
 * @requires OpenLayers/Request/XMLHttpRequest.js
 * @requires OpenLayers/Layer/Vector.js
 * @requires OpenLayers/Layer/Markers.js
 * @requires OpenLayers/Console.js
 * @requires OpenLayers/Lang.js
 * @requires OpenLayers/Feature.js
 * @requires OpenLayers/Layer/EventPane.js
 * @requires OpenLayers/Layer/FixedZoomLevels.js
 * @requires OpenLayers/Layer/SphericalMercator.js
 * @requires OpenLayers/Protocol/SQL.js
 * @requires OpenLayers/Format/JSON.js
 * @requires OpenLayers/Format/WKT.js
 */

/**
 * Namespace: OpenLayers.Class
 */

/**
 * Property: isPrototype
 * *Deprecated*.  This is no longer needed and will be removed at 3.0.
 */
OpenLayers.Class.isPrototype = function () {};

/**
 * APIFunction: OpenLayers.create
 * *Deprecated*.  Old method to create an OpenLayers style class.  Use the
 *     <OpenLayers.Class> constructor instead.
 *
 * Returns:
 * An OpenLayers class
 */
OpenLayers.Class.create = function() {
    return function() {
        if (arguments && arguments[0] != OpenLayers.Class.isPrototype) {
            this.initialize.apply(this, arguments);
        }
    };
};

/**
 * APIFunction: inherit
 * *Deprecated*.  Old method to inherit from one or more OpenLayers style
 *     classes.  Use the <OpenLayers.Class> constructor instead.
 *
 * Parameters:
 * class - One or more classes can be provided as arguments
 *
 * Returns:
 * An object prototype
 */
OpenLayers.Class.inherit = function (P) {
    var C = function() {
       P.call(this);
    };
    var newArgs = [C].concat(Array.prototype.slice.call(arguments));
    OpenLayers.inherit.apply(null, newArgs);
    return C.prototype;
};

/**
 * Namespace: OpenLayers.Util
 */

/**
 * Function: clearArray
 * *Deprecated*. This function will disappear in 3.0.
 * Please use "array.length = 0" instead.
 * 
 * Parameters:
 * array - {Array}
 */
OpenLayers.Util.clearArray = function(array) {
    OpenLayers.Console.warn(
        OpenLayers.i18n(
            "methodDeprecated", {'newMethod': 'array = []'}
        )
    );
    array.length = 0;
};

/**
 * Function: setOpacity
 * *Deprecated*.  This function has been deprecated. Instead, please use 
 *     <OpenLayers.Util.modifyDOMElement> 
 *     or 
 *     <OpenLayers.Util.modifyAlphaImageDiv>
 * 
 * Set the opacity of a DOM Element
 *     Note that for this function to work in IE, elements must "have layout"
 *     according to:
 *     http://msdn.microsoft.com/workshop/author/dhtml/reference/properties/haslayout.asp
 *
 * Parameters:
 * element - {DOMElement} Set the opacity on this DOM element
 * opacity - {Float} Opacity value (0.0 - 1.0)
 */
OpenLayers.Util.setOpacity = function(element, opacity) {
    OpenLayers.Util.modifyDOMElement(element, null, null, null,
                                     null, null, null, opacity);
};

/**
 * Function: safeStopPropagation
 * *Deprecated*. This function has been deprecated. Please use directly 
 *     <OpenLayers.Event.stop> passing 'true' as the 2nd 
 *     argument (preventDefault)
 * 
 * Safely stop the propagation of an event *without* preventing
 *   the default browser action from occurring.
 * 
 * Parameter:
 * evt - {Event}
 */
OpenLayers.Util.safeStopPropagation = function(evt) {
    OpenLayers.Event.stop(evt, true);
};

/**
 * Function: getArgs
 * *Deprecated*.  Will be removed in 3.0.  Please use instead
 *     <OpenLayers.Util.getParameters>
 * 
 * Parameters:
 * url - {String} Optional url used to extract the query string.
 *                If null, query string is taken from page location.
 * 
 * Returns:
 * {Object} An object of key/value pairs from the query string.
 */
OpenLayers.Util.getArgs = function(url) {
    OpenLayers.Console.warn(
        OpenLayers.i18n(
            "methodDeprecated", {'newMethod': 'OpenLayers.Util.getParameters'}
        )
    );
    return OpenLayers.Util.getParameters(url);
};

/**
 * Namespace: OpenLayers.Ajax
 */

/**
 * Function: OpenLayers.nullHandler
 * @param {} request
 */
OpenLayers.nullHandler = function(request) {
    OpenLayers.Console.userError(OpenLayers.i18n("unhandledRequest", {'statusText':request.statusText}));
};

/** 
 * APIFunction: OpenLayers.loadURL
 * Background load a document.
 * *Deprecated*.  Use <OpenLayers.Request.GET> method instead.
 *
 * Parameters:
 * uri - {String} URI of source doc
 * params - {String} or {Object} GET params. Either a string in the form
 *     "?hello=world&foo=bar" (do not forget the leading question mark)
 *     or an object in the form {'hello': 'world', 'foo': 'bar}
 * caller - {Object} object which gets callbacks
 * onComplete - {Function} Optional callback for success.  The callback
 *     will be called with this set to caller and will receive the request
 *     object as an argument.  Note that if you do not specify an onComplete
 *     function, <OpenLayers.nullHandler> will be called (which pops up a 
 *     user friendly error message dialog).
 * onFailure - {Function} Optional callback for failure.  In the event of
 *     a failure, the callback will be called with this set to caller and will
 *     receive the request object as an argument.  Note that if you do not
 *     specify an onComplete function, <OpenLayers.nullHandler> will be called
 *     (which pops up a user friendly error message dialog).
 *
 * Returns:
 * {<OpenLayers.Request.XMLHttpRequest>}  The request object. To abort loading,
 *     call request.abort().
 */
OpenLayers.loadURL = function(uri, params, caller,
                                  onComplete, onFailure) {
    
    if(typeof params == 'string') {
        params = OpenLayers.Util.getParameters(params);
    }
    var success = (onComplete) ? onComplete : OpenLayers.nullHandler;
    var failure = (onFailure) ? onFailure : OpenLayers.nullHandler;
    
    return OpenLayers.Request.GET({
        url: uri, params: params,
        success: success, failure: failure, scope: caller
    });
};

/** 
 * Function: OpenLayers.parseXMLString
 * Parse XML into a doc structure
 * 
 * Parameters:
 * text - {String} 
 * 
 * Returns:
 * {?} Parsed AJAX Responsev
 */
OpenLayers.parseXMLString = function(text) {

    //MS sucks, if the server is bad it dies
    var index = text.indexOf('<');
    if (index > 0) {
        text = text.substring(index);
    }

    var ajaxResponse = OpenLayers.Util.Try(
        function() {
            var xmldom = new ActiveXObject('Microsoft.XMLDOM');
            xmldom.loadXML(text);
            return xmldom;
        },
        function() {
            return new DOMParser().parseFromString(text, 'text/xml');
        },
        function() {
            var req = new XMLHttpRequest();
            req.open("GET", "data:" + "text/xml" +
                     ";charset=utf-8," + encodeURIComponent(text), false);
            if (req.overrideMimeType) {
                req.overrideMimeType("text/xml");
            }
            req.send(null);
            return req.responseXML;
        }
    );

    return ajaxResponse;
};

OpenLayers.Ajax = {

    /**
     * Method: emptyFunction
     */
    emptyFunction: function () {},

    /**
     * Method: getTransport
     * 
     * Returns: 
     * {Object} Transport mechanism for whichever browser we're in, or false if
     *          none available.
     */
    getTransport: function() {
        return OpenLayers.Util.Try(
            function() {return new XMLHttpRequest();},
            function() {return new ActiveXObject('Msxml2.XMLHTTP');},
            function() {return new ActiveXObject('Microsoft.XMLHTTP');}
        ) || false;
    },

    /**
     * Property: activeRequestCount
     * {Integer}
     */
    activeRequestCount: 0
};

/**
 * Namespace: OpenLayers.Ajax.Responders
 * {Object}
 */
OpenLayers.Ajax.Responders = {
  
    /**
     * Property: responders
     * {Array}
     */
    responders: [],

    /**
     * Method: register
     *  
     * Parameters:
     * responderToAdd - {?}
     */
    register: function(responderToAdd) {
        for (var i = 0; i < this.responders.length; i++){
            if (responderToAdd == this.responders[i]){
                return;
            }
        }
        this.responders.push(responderToAdd);
    },

    /**
     * Method: unregister
     *  
     * Parameters:
     * responderToRemove - {?}
     */
    unregister: function(responderToRemove) {
        OpenLayers.Util.removeItem(this.reponders, responderToRemove);
    },

    /**
     * Method: dispatch
     * 
     * Parameters:
     * callback - {?}
     * request - {?}
     * transport - {?}
     */
    dispatch: function(callback, request, transport) {
        var responder;
        for (var i = 0; i < this.responders.length; i++) {
            responder = this.responders[i];
     
            if (responder[callback] && 
                typeof responder[callback] == 'function') {
                try {
                    responder[callback].apply(responder, 
                                              [request, transport]);
                } catch (e) {}
            }
        }
    }
};

OpenLayers.Ajax.Responders.register({
    /** 
     * Function: onCreate
     */
    onCreate: function() {
        OpenLayers.Ajax.activeRequestCount++;
    },

    /**
     * Function: onComplete
     */
     onComplete: function() {
         OpenLayers.Ajax.activeRequestCount--;
     }
});

/**
 * Class: OpenLayers.Ajax.Base
 */
OpenLayers.Ajax.Base = OpenLayers.Class({
      
    /**
     * Constructor: OpenLayers.Ajax.Base
     * 
     * Parameters: 
     * options - {Object}
     */
    initialize: function(options) {
        this.options = {
            method:       'post',
            asynchronous: true,
            contentType:  'application/xml',
            parameters:   ''
        };
        OpenLayers.Util.extend(this.options, options || {});
        
        this.options.method = this.options.method.toLowerCase();
        
        if (typeof this.options.parameters == 'string') {
            this.options.parameters = 
                OpenLayers.Util.getParameters(this.options.parameters);
        }
    }
});

/**
 * Class: OpenLayers.Ajax.Request
 * *Deprecated*.  Use <OpenLayers.Request> method instead.
 *
 * Inherit:
 *  - <OpenLayers.Ajax.Base>
 */
OpenLayers.Ajax.Request = OpenLayers.Class(OpenLayers.Ajax.Base, {

    /**
     * Property: _complete
     *
     * {Boolean}
     */
    _complete: false,
      
    /**
     * Constructor: OpenLayers.Ajax.Request
     * 
     * Parameters: 
     * url - {String}
     * options - {Object}
     */
    initialize: function(url, options) {
        OpenLayers.Ajax.Base.prototype.initialize.apply(this, [options]);
        
        if (OpenLayers.ProxyHost && OpenLayers.String.startsWith(url, "http")) {
            url = OpenLayers.ProxyHost + encodeURIComponent(url);
        }
        
        this.transport = OpenLayers.Ajax.getTransport();
        this.request(url);
    },

    /**
     * Method: request
     * 
     * Parameters:
     * url - {String}
     */
    request: function(url) {
        this.url = url;
        this.method = this.options.method;
        var params = OpenLayers.Util.extend({}, this.options.parameters);
        
        if (this.method != 'get' && this.method != 'post') {
            // simulate other verbs over post
            params['_method'] = this.method;
            this.method = 'post';
        }

        this.parameters = params;        
        
        if (params = OpenLayers.Util.getParameterString(params)) {
            // when GET, append parameters to URL
            if (this.method == 'get') {
                this.url += ((this.url.indexOf('?') > -1) ? '&' : '?') + params;
            } else if (/Konqueror|Safari|KHTML/.test(navigator.userAgent)) {
                params += '&_=';
            }
        }
        try {
            var response = new OpenLayers.Ajax.Response(this);
            if (this.options.onCreate) {
                this.options.onCreate(response);
            }
            
            OpenLayers.Ajax.Responders.dispatch('onCreate', 
                                                this, 
                                                response);
    
            this.transport.open(this.method.toUpperCase(), 
                                this.url,
                                this.options.asynchronous);
    
            if (this.options.asynchronous) {
                window.setTimeout(
                    OpenLayers.Function.bind(this.respondToReadyState, this, 1),
                    10);
            }
            
            this.transport.onreadystatechange = 
                OpenLayers.Function.bind(this.onStateChange, this);    
            this.setRequestHeaders();
    
            this.body =  this.method == 'post' ?
                (this.options.postBody || params) : null;
            this.transport.send(this.body);
    
            // Force Firefox to handle ready state 4 for synchronous requests
            if (!this.options.asynchronous && 
                this.transport.overrideMimeType) {
                this.onStateChange();
            }
        } catch (e) {
            this.dispatchException(e);
        }
    },

    /**
     * Method: onStateChange
     */
    onStateChange: function() {
        var readyState = this.transport.readyState;
        if (readyState > 1 && !((readyState == 4) && this._complete)) {
            this.respondToReadyState(this.transport.readyState);
        }
    },
     
    /**
     * Method: setRequestHeaders
     */
    setRequestHeaders: function() {
        var headers = {
            'X-Requested-With': 'XMLHttpRequest',
            'Accept': 'text/javascript, text/html, application/xml, text/xml, */*',
            'OpenLayers': true
        };

        if (this.method == 'post') {
            headers['Content-type'] = this.options.contentType +
                (this.options.encoding ? '; charset=' + this.options.encoding : '');
    
            /* Force "Connection: close" for older Mozilla browsers to work
             * around a bug where XMLHttpRequest sends an incorrect
             * Content-length header. See Mozilla Bugzilla #246651.
             */
            if (this.transport.overrideMimeType &&
                (navigator.userAgent.match(/Gecko\/(\d{4})/) || [0,2005])[1] < 2005) {
                headers['Connection'] = 'close';
            }
        }
        // user-defined headers
        if (typeof this.options.requestHeaders == 'object') {    
            var extras = this.options.requestHeaders;
            
            if (typeof extras.push == 'function') {
                for (var i = 0, length = extras.length; i < length; i += 2) {
                    headers[extras[i]] = extras[i+1];
                }
            } else {
                for (var i in extras) {
                    headers[i] = extras[i];
                }
            }
        }
        
        for (var name in headers) {
            this.transport.setRequestHeader(name, headers[name]);
        }
    },
    
    /**
     * Method: success
     *
     * Returns:
     * {Boolean} - 
     */
    success: function() {
        var status = this.getStatus();
        return !status || (status >=200 && status < 300);
    },
    
    /**
     * Method: getStatus
     *
     * Returns:
     * {Integer} - Status
     */
    getStatus: function() {
        try {
            return this.transport.status || 0;
        } catch (e) {
            return 0;
        }
    },

    /**
     * Method: respondToReadyState
     *
     * Parameters:
     * readyState - {?}
     */
    respondToReadyState: function(readyState) {
        var state = OpenLayers.Ajax.Request.Events[readyState];
        var response = new OpenLayers.Ajax.Response(this);
    
        if (state == 'Complete') {
            try {
                this._complete = true;
                (this.options['on' + response.status] ||
                    this.options['on' + (this.success() ? 'Success' : 'Failure')] ||
                    OpenLayers.Ajax.emptyFunction)(response);
            } catch (e) {
                this.dispatchException(e);
            }
    
            var contentType = response.getHeader('Content-type');
        }
    
        try {
            (this.options['on' + state] || 
             OpenLayers.Ajax.emptyFunction)(response);
             OpenLayers.Ajax.Responders.dispatch('on' + state, 
                                                 this, 
                                                 response);
        } catch (e) {
            this.dispatchException(e);
        }
    
        if (state == 'Complete') {
            // avoid memory leak in MSIE: clean up
            this.transport.onreadystatechange = OpenLayers.Ajax.emptyFunction;
        }
    },
    
    /**
     * Method: getHeader
     * 
     * Parameters:
     * name - {String} Header name
     *
     * Returns:
     * {?} - response header for the given name
     */
    getHeader: function(name) {
        try {
            return this.transport.getResponseHeader(name);
        } catch (e) {
            return null;
        }
    },

    /**
     * Method: dispatchException
     * If the optional onException function is set, execute it
     * and then dispatch the call to any other listener registered
     * for onException.
     * 
     * If no optional onException function is set, we suspect that
     * the user may have also not used
     * OpenLayers.Ajax.Responders.register to register a listener
     * for the onException call.  To make sure that something
     * gets done with this exception, only dispatch the call if there
     * are listeners.
     *
     * If you explicitly want to swallow exceptions, set
     * request.options.onException to an empty function (function(){})
     * or register an empty function with <OpenLayers.Ajax.Responders>
     * for onException.
     * 
     * Parameters:
     * exception - {?}
     */
    dispatchException: function(exception) {
        var handler = this.options.onException;
        if(handler) {
            // call options.onException and alert any other listeners
            handler(this, exception);
            OpenLayers.Ajax.Responders.dispatch('onException', this, exception);
        } else {
            // check if there are any other listeners
            var listener = false;
            var responders = OpenLayers.Ajax.Responders.responders;
            for (var i = 0; i < responders.length; i++) {
                if(responders[i].onException) {
                    listener = true;
                    break;
                }
            }
            if(listener) {
                // call all listeners
                OpenLayers.Ajax.Responders.dispatch('onException', this, exception);
            } else {
                // let the exception through
                throw exception;
            }
        }
    }
});

/** 
 * Property: Events
 * {Array(String)}
 */
OpenLayers.Ajax.Request.Events =
  ['Uninitialized', 'Loading', 'Loaded', 'Interactive', 'Complete'];

/**
 * Class: OpenLayers.Ajax.Response
 */
OpenLayers.Ajax.Response = OpenLayers.Class({

    /**
     * Property: status
     *
     * {Integer}
     */
    status: 0,
    

    /**
     * Property: statusText
     *
     * {String}
     */
    statusText: '',
      
    /**
     * Constructor: OpenLayers.Ajax.Response
     * 
     * Parameters: 
     * request - {Object}
     */
    initialize: function(request) {
        this.request = request;
        var transport = this.transport = request.transport,
            readyState = this.readyState = transport.readyState;
        
        if ((readyState > 2 &&
            !(!!(window.attachEvent && !window.opera))) ||
            readyState == 4) {
            this.status       = this.getStatus();
            this.statusText   = this.getStatusText();
            this.responseText = transport.responseText == null ?
                '' : String(transport.responseText);
        }
        
        if(readyState == 4) {
            var xml = transport.responseXML;
            this.responseXML  = xml === undefined ? null : xml;
        }
    },
    
    /**
     * Method: getStatus
     */
    getStatus: OpenLayers.Ajax.Request.prototype.getStatus,
    
    /**
     * Method: getStatustext
     *
     * Returns:
     * {String} - statusText
     */
    getStatusText: function() {
        try {
            return this.transport.statusText || '';
        } catch (e) {
            return '';
        }
    },
    
    /**
     * Method: getHeader
     */
    getHeader: OpenLayers.Ajax.Request.prototype.getHeader,
    
    /** 
     * Method: getResponseHeader
     *
     * Returns:
     * {?} - response header for given name
     */
    getResponseHeader: function(name) {
        return this.transport.getResponseHeader(name);
    }
});


/**
 * Function: getElementsByTagNameNS
 * 
 * Parameters:
 * parentnode - {?}
 * nsuri - {?}
 * nsprefix - {?}
 * tagname - {?}
 * 
 * Returns:
 * {?}
 */
OpenLayers.Ajax.getElementsByTagNameNS  = function(parentnode, nsuri, 
                                                   nsprefix, tagname) {
    var elem = null;
    if (parentnode.getElementsByTagNameNS) {
        elem = parentnode.getElementsByTagNameNS(nsuri, tagname);
    } else {
        elem = parentnode.getElementsByTagName(nsprefix + ':' + tagname);
    }
    return elem;
};


/**
 * Function: serializeXMLToString
 * Wrapper function around XMLSerializer, which doesn't exist/work in
 *     IE/Safari. We need to come up with a way to serialize in those browser:
 *     for now, these browsers will just fail. #535, #536
 *
 * Parameters: 
 * xmldom {XMLNode} xml dom to serialize
 * 
 * Returns:
 * {?}
 */
OpenLayers.Ajax.serializeXMLToString = function(xmldom) {
    var serializer = new XMLSerializer();
    var data = serializer.serializeToString(xmldom);
    return data;
};

/**
 * Namespace: OpenLayers.Element
 */
OpenLayers.Util.extend(OpenLayers.Element, {

    /**
     * APIFunction: hide
     * *Deprecated*. Hide element(s) passed in
     * 
     * Parameters:
     * element - {DOMElement} Actually user can pass any number of elements
     */
    hide: function() {
        OpenLayers.Console.warn(OpenLayers.i18n("methodDeprecated", {
            newMethod: "element.style.display = 'none';"
        }));

        for (var i=0, len=arguments.length; i<len; i++) {
            var element = OpenLayers.Util.getElement(arguments[i]);
            if (element) {
                element.style.display = 'none';
            }
        }
    },

    /**
     * APIFunction: show
     * *Deprecated*. Show element(s) passed in
     * 
     * Parameters:
     * element - {DOMElement} Actually user can pass any number of elements
     */
    show: function() {
        OpenLayers.Console.warn(OpenLayers.i18n("methodDeprecated", {
            newMethod: "element.style.display = '';"
        }));

        for (var i=0, len=arguments.length; i<len; i++) {
            var element = OpenLayers.Util.getElement(arguments[i]);
            if (element) {
                element.style.display = '';
            }
        }
    },

    /**
     * APIFunction: getDimensions
     * *Deprecated*. Returns dimensions of the element passed in.
     *  
     * Parameters:
     * element - {DOMElement}
     * 
     * Returns:
     * {Object} Object with 'width' and 'height' properties which are the 
     *          dimensions of the element passed in.
     */
    getDimensions: function(element) {
        element = OpenLayers.Util.getElement(element);
        if (OpenLayers.Element.getStyle(element, 'display') != 'none') {
            return {width: element.offsetWidth, height: element.offsetHeight};
        }
    
        // All *Width and *Height properties give 0 on elements with display none,
        // so enable the element temporarily
        var els = element.style;
        var originalVisibility = els.visibility;
        var originalPosition = els.position;
        var originalDisplay = els.display;
        els.visibility = 'hidden';
        els.position = 'absolute';
        els.display = '';
        var originalWidth = element.clientWidth;
        var originalHeight = element.clientHeight;
        els.display = originalDisplay;
        els.position = originalPosition;
        els.visibility = originalVisibility;
        return {width: originalWidth, height: originalHeight};
    }
    
});

if (!String.prototype.startsWith) {
    /**
     * APIMethod: String.startsWith
     * *Deprecated*. Whether or not a string starts with another string. 
     * 
     * Parameters:
     * sStart - {String} The string we're testing for.
     *  
     * Returns:
     * {Boolean} Whether or not this string starts with the string passed in.
     */
    String.prototype.startsWith = function(sStart) {
        OpenLayers.Console.warn(OpenLayers.i18n("methodDeprecated",
                                {'newMethod':'OpenLayers.String.startsWith'}));
        return OpenLayers.String.startsWith(this, sStart);
    };
}

if (!String.prototype.contains) {
    /**
     * APIMethod: String.contains
     * *Deprecated*. Whether or not a string contains another string.
     * 
     * Parameters:
     * str - {String} The string that we're testing for.
     * 
     * Returns:
     * {Boolean} Whether or not this string contains with the string passed in.
     */
    String.prototype.contains = function(str) {
        OpenLayers.Console.warn(OpenLayers.i18n("methodDeprecated",
                                  {'newMethod':'OpenLayers.String.contains'}));
        return OpenLayers.String.contains(this, str);
    };
}

if (!String.prototype.trim) {
    /**
     * APIMethod: String.trim
     * *Deprecated*. Removes leading and trailing whitespace characters from a string.
     * 
     * Returns:
     * {String} A trimmed version of the string - all leading and 
     *          trailing spaces removed
     */
    String.prototype.trim = function() {
        OpenLayers.Console.warn(OpenLayers.i18n("methodDeprecated",
                                      {'newMethod':'OpenLayers.String.trim'}));
        return OpenLayers.String.trim(this);
    };
}

if (!String.prototype.camelize) {
    /**
     * APIMethod: String.camelize
     * *Deprecated*. Camel-case a hyphenated string. 
     *     Ex. "chicken-head" becomes "chickenHead", and
     *     "-chicken-head" becomes "ChickenHead".
     * 
     * Returns:
     * {String} The string, camelized
     */
    String.prototype.camelize = function() {
        OpenLayers.Console.warn(OpenLayers.i18n("methodDeprecated",
                                  {'newMethod':'OpenLayers.String.camelize'}));
        return OpenLayers.String.camelize(this);
    };
}

if (!String.prototype.startsWith) {
    /**
     * APIMethod: String.startsWith
     * *Deprecated*. Whether or not a string starts with another string. 
     * 
     * Parameters:
     * sStart - {String} The string we're testing for.
     *  
     * Returns:
     * {Boolean} Whether or not this string starts with the string passed in.
     */
    String.prototype.startsWith = function(sStart) {
        OpenLayers.Console.warn(OpenLayers.i18n("methodDeprecated",
                                {'newMethod':'OpenLayers.String.startsWith'}));
        return OpenLayers.String.startsWith(this, sStart);
    };
}

if (!String.prototype.contains) {
    /**
     * APIMethod: String.contains
     * *Deprecated*. Whether or not a string contains another string.
     * 
     * Parameters:
     * str - {String} The string that we're testing for.
     * 
     * Returns:
     * {Boolean} Whether or not this string contains with the string passed in.
     */
    String.prototype.contains = function(str) {
        OpenLayers.Console.warn(OpenLayers.i18n("methodDeprecated",
                                  {'newMethod':'OpenLayers.String.contains'}));
        return OpenLayers.String.contains(this, str);
    };
}

if (!String.prototype.trim) {
    /**
     * APIMethod: String.trim
     * *Deprecated*. Removes leading and trailing whitespace characters from a string.
     * 
     * Returns:
     * {String} A trimmed version of the string - all leading and 
     *          trailing spaces removed
     */
    String.prototype.trim = function() {
        OpenLayers.Console.warn(OpenLayers.i18n("methodDeprecated",
                                      {'newMethod':'OpenLayers.String.trim'}));
        return OpenLayers.String.trim(this);
    };
}

if (!String.prototype.camelize) {
    /**
     * APIMethod: String.camelize
     * *Deprecated*. Camel-case a hyphenated string. 
     *     Ex. "chicken-head" becomes "chickenHead", and
     *     "-chicken-head" becomes "ChickenHead".
     * 
     * Returns:
     * {String} The string, camelized
     */
    String.prototype.camelize = function() {
        OpenLayers.Console.warn(OpenLayers.i18n("methodDeprecated",
                                  {'newMethod':'OpenLayers.String.camelize'}));
        return OpenLayers.String.camelize(this);
    };
}

if (!Function.prototype.bind) {
    /**
     * APIMethod: Function.bind
     * *Deprecated*. Bind a function to an object. 
     * Method to easily create closures with 'this' altered.
     * 
     * Parameters:
     * object - {Object} the this parameter
     * 
     * Returns:
     * {Function} A closure with 'this' altered to the first
     *            argument.
     */
    Function.prototype.bind = function() {
        OpenLayers.Console.warn(OpenLayers.i18n("methodDeprecated",
                                {'newMethod':'OpenLayers.Function.bind'}));
        // new function takes the same arguments with this function up front
        Array.prototype.unshift.apply(arguments, [this]);
        return OpenLayers.Function.bind.apply(null, arguments);
    };
}

if (!Function.prototype.bindAsEventListener) {
    /**
     * APIMethod: Function.bindAsEventListener
     * *Deprecated*. Bind a function to an object, and configure it to receive the
     *     event object as first parameter when called. 
     * 
     * Parameters:
     * object - {Object} A reference to this.
     * 
     * Returns:
     * {Function}
     */
    Function.prototype.bindAsEventListener = function(object) {
        OpenLayers.Console.warn(OpenLayers.i18n("methodDeprecated",
                        {'newMethod':'OpenLayers.Function.bindAsEventListener'}));
        return OpenLayers.Function.bindAsEventListener(this, object);
    };
}

// FIXME: Remove this in 3.0. In 3.0, Event.stop will no longer be provided
// by OpenLayers.
if (window.Event) {
    OpenLayers.Util.applyDefaults(window.Event, OpenLayers.Event);
} else {
    var Event = OpenLayers.Event;
}

/**
 * Namespace: OpenLayers.Tile
 */
OpenLayers.Util.extend(OpenLayers.Tile.prototype, {
    /**   
     * Method: getBoundsFromBaseLayer
     * Take the pixel locations of the corner of the tile, and pass them to 
     *     the base layer and ask for the location of those pixels, so that 
     *     displaying tiles over Google works fine.
     *
     * Parameters:
     * position - {<OpenLayers.Pixel>}
     *
     * Returns:
     * bounds - {<OpenLayers.Bounds>} 
     */
    getBoundsFromBaseLayer: function(position) {
        var msg = OpenLayers.i18n('reprojectDeprecated',
                                              {'layerName':this.layer.name});
        OpenLayers.Console.warn(msg);
        var topLeft = this.layer.map.getLonLatFromLayerPx(position); 
        var bottomRightPx = position.clone();
        bottomRightPx.x += this.size.w;
        bottomRightPx.y += this.size.h;
        var bottomRight = this.layer.map.getLonLatFromLayerPx(bottomRightPx); 
        // Handle the case where the base layer wraps around the date line.
        // Google does this, and it breaks WMS servers to request bounds in 
        // that fashion.  
        if (topLeft.lon > bottomRight.lon) {
            if (topLeft.lon < 0) {
                topLeft.lon = -180 - (topLeft.lon+180);
            } else {
                bottomRight.lon = 180+bottomRight.lon+180;
            }        
        }
        var bounds = new OpenLayers.Bounds(topLeft.lon, 
                                       bottomRight.lat, 
                                       bottomRight.lon, 
                                       topLeft.lat);  
        return bounds;
    }    
});

/**
 * Class: OpenLayers.Control.MouseDefaults
 * This class is DEPRECATED in 2.4 and will be removed by 3.0.
 * If you need this functionality, use <OpenLayers.Control.Navigation> 
 * instead!!!
 *
 * Inherits from:
 *  - <OpenLayers.Control>
 */
OpenLayers.Control.MouseDefaults = OpenLayers.Class(OpenLayers.Control, {

    /** WARNING WARNING WARNING!!!
        This class is DEPRECATED in 2.4 and will be removed by 3.0.
        If you need this functionality, use Control.Navigation instead!!! */

    /** 
     * Property: performedDrag
     * {Boolean}
     */
    performedDrag: false,

    /** 
     * Property: wheelObserver 
     * {Function}
     */
    wheelObserver: null,

    /** 
     * Constructor: OpenLayers.Control.MouseDefaults
     */
    initialize: function() {
        OpenLayers.Control.prototype.initialize.apply(this, arguments);
    },

    /**
     * APIMethod: destroy
     */    
    destroy: function() {
        
        if (this.handler) {
            this.handler.destroy();
        }
        this.handler = null;

        this.map.events.un({
            "click": this.defaultClick,
            "dblclick": this.defaultDblClick,
            "mousedown": this.defaultMouseDown,
            "mouseup": this.defaultMouseUp,
            "mousemove": this.defaultMouseMove,
            "mouseout": this.defaultMouseOut,
            scope: this
        });

        //unregister mousewheel events specifically on the window and document
        OpenLayers.Event.stopObserving(window, "DOMMouseScroll", 
                                        this.wheelObserver);
        OpenLayers.Event.stopObserving(window, "mousewheel", 
                                        this.wheelObserver);
        OpenLayers.Event.stopObserving(document, "mousewheel", 
                                        this.wheelObserver);
        this.wheelObserver = null;
                      
        OpenLayers.Control.prototype.destroy.apply(this, arguments);        
    },

    /**
     * Method: draw
     */
    draw: function() {
        this.map.events.on({
            "click": this.defaultClick,
            "dblclick": this.defaultDblClick,
            "mousedown": this.defaultMouseDown,
            "mouseup": this.defaultMouseUp,
            "mousemove": this.defaultMouseMove,
            "mouseout": this.defaultMouseOut,
            scope: this
        });

        this.registerWheelEvents();

    },

    /**
     * Method: registerWheelEvents
     */
    registerWheelEvents: function() {

        this.wheelObserver = OpenLayers.Function.bindAsEventListener(
            this.onWheelEvent, this
        );
        
        //register mousewheel events specifically on the window and document
        OpenLayers.Event.observe(window, "DOMMouseScroll", this.wheelObserver);
        OpenLayers.Event.observe(window, "mousewheel", this.wheelObserver);
        OpenLayers.Event.observe(document, "mousewheel", this.wheelObserver);
    },

    /**
     * Method: defaultClick
     * 
     * Parameters:
     * evt - {Event} 
     *
     * Returns:
     * {Boolean}
     */
    defaultClick: function (evt) {
        if (!OpenLayers.Event.isLeftClick(evt)) {
            return;
        }
        var notAfterDrag = !this.performedDrag;
        this.performedDrag = false;
        return notAfterDrag;
    },

    /**
     * Method: defaultDblClick
     * 
     * Parameters:
     * evt - {Event} 
     */
    defaultDblClick: function (evt) {
        var newCenter = this.map.getLonLatFromViewPortPx( evt.xy ); 
        this.map.setCenter(newCenter, this.map.zoom + 1);
        OpenLayers.Event.stop(evt);
        return false;
    },

    /**
     * Method: defaultMouseDown
     * 
     * Parameters:
     * evt - {Event} 
     */
    defaultMouseDown: function (evt) {
        if (!OpenLayers.Event.isLeftClick(evt)) {
            return;
        }
        this.mouseDragStart = evt.xy.clone();
        this.performedDrag  = false;
        if (evt.shiftKey) {
            this.map.div.style.cursor = "crosshair";
            this.zoomBox = OpenLayers.Util.createDiv('zoomBox',
                                                     this.mouseDragStart,
                                                     null,
                                                     null,
                                                     "absolute",
                                                     "2px solid red");
            this.zoomBox.style.backgroundColor = "white";
            this.zoomBox.style.filter = "alpha(opacity=50)"; // IE
            this.zoomBox.style.opacity = "0.50";
            this.zoomBox.style.fontSize = "1px";
            this.zoomBox.style.zIndex = this.map.Z_INDEX_BASE["Popup"] - 1;
            this.map.eventsDiv.appendChild(this.zoomBox);
        }
        document.onselectstart = OpenLayers.Function.False;
        OpenLayers.Event.stop(evt);
    },

    /**
     * Method: defaultMouseMove
     *
     * Parameters:
     * evt - {Event} 
     */
    defaultMouseMove: function (evt) {
        // record the mouse position, used in onWheelEvent
        this.mousePosition = evt.xy.clone();

        if (this.mouseDragStart != null) {
            if (this.zoomBox) {
                var deltaX = Math.abs(this.mouseDragStart.x - evt.xy.x);
                var deltaY = Math.abs(this.mouseDragStart.y - evt.xy.y);
                this.zoomBox.style.width = Math.max(1, deltaX) + "px";
                this.zoomBox.style.height = Math.max(1, deltaY) + "px";
                if (evt.xy.x < this.mouseDragStart.x) {
                    this.zoomBox.style.left = evt.xy.x+"px";
                }
                if (evt.xy.y < this.mouseDragStart.y) {
                    this.zoomBox.style.top = evt.xy.y+"px";
                }
            } else {
                var deltaX = this.mouseDragStart.x - evt.xy.x;
                var deltaY = this.mouseDragStart.y - evt.xy.y;
                var size = this.map.getSize();
                var newXY = new OpenLayers.Pixel(size.w / 2 + deltaX,
                                                 size.h / 2 + deltaY);
                var newCenter = this.map.getLonLatFromViewPortPx( newXY ); 
                this.map.setCenter(newCenter, null, true);
                this.mouseDragStart = evt.xy.clone();
                this.map.div.style.cursor = "move";
            }
            this.performedDrag = true;
        }
    },

    /**
     * Method: defaultMouseUp
     * 
     * Parameters:
     * evt - {<OpenLayers.Event>} 
     */
    defaultMouseUp: function (evt) {
        if (!OpenLayers.Event.isLeftClick(evt)) {
            return;
        }
        if (this.zoomBox) {
            this.zoomBoxEnd(evt);    
        } else {
            if (this.performedDrag) {
                this.map.setCenter(this.map.center);
            }
        }
        document.onselectstart=null;
        this.mouseDragStart = null;
        this.map.div.style.cursor = "";
    },

    /**
     * Method: defaultMouseOut
     * 
     * Parameters:
     * evt - {Event} 
     */
    defaultMouseOut: function (evt) {
        if (this.mouseDragStart != null && 
            OpenLayers.Util.mouseLeft(evt, this.map.eventsDiv)) {
            if (this.zoomBox) {
                this.removeZoomBox();
            }
            this.mouseDragStart = null;
        }
    },


    /** 
     * Method: defaultWheelUp
     * User spun scroll wheel up
     * 
     */
    defaultWheelUp: function(evt) {
        if (this.map.getZoom() <= this.map.getNumZoomLevels()) {
            this.map.setCenter(this.map.getLonLatFromPixel(evt.xy),
                               this.map.getZoom() + 1);
        }
    },

    /**
     * Method: defaultWheelDown
     * User spun scroll wheel down
     */
    defaultWheelDown: function(evt) {
        if (this.map.getZoom() > 0) {
            this.map.setCenter(this.map.getLonLatFromPixel(evt.xy),
                               this.map.getZoom() - 1);
        }
    },

    /**
     * Method: zoomBoxEnd
     * Zoombox function. 
     */
    zoomBoxEnd: function(evt) {
        if (this.mouseDragStart != null) {
            if (Math.abs(this.mouseDragStart.x - evt.xy.x) > 5 ||    
                Math.abs(this.mouseDragStart.y - evt.xy.y) > 5) {   
                var start = this.map.getLonLatFromViewPortPx( this.mouseDragStart ); 
                var end = this.map.getLonLatFromViewPortPx( evt.xy );
                var top = Math.max(start.lat, end.lat);
                var bottom = Math.min(start.lat, end.lat);
                var left = Math.min(start.lon, end.lon);
                var right = Math.max(start.lon, end.lon);
                var bounds = new OpenLayers.Bounds(left, bottom, right, top);
                this.map.zoomToExtent(bounds);
            } else {
                var end = this.map.getLonLatFromViewPortPx( evt.xy );
                this.map.setCenter(new OpenLayers.LonLat(
                  (end.lon),
                  (end.lat)
                 ), this.map.getZoom() + 1);
            }    
            this.removeZoomBox();
       }
    },

    /**
     * Method: removeZoomBox
     * Remove the zoombox from the screen and nullify our reference to it.
     */
    removeZoomBox: function() {
        this.map.eventsDiv.removeChild(this.zoomBox);
        this.zoomBox = null;
    },


/**
 *  Mouse ScrollWheel code thanks to http://adomas.org/javascript-mouse-wheel/
 */


    /**
     * Method: onWheelEvent
     * Catch the wheel event and handle it xbrowserly
     *
     * Parameters: 
     * e - {Event} 
     */
    onWheelEvent: function(e){
    
        // first determine whether or not the wheeling was inside the map
        var inMap = false;
        var elem = OpenLayers.Event.element(e);
        while(elem != null) {
            if (this.map && elem == this.map.div) {
                inMap = true;
                break;
            }
            elem = elem.parentNode;
        }
        
        if (inMap) {
            
            var delta = 0;
            if (!e) {
                e = window.event;
            }
            if (e.wheelDelta) {
                delta = e.wheelDelta/120; 
                if (window.opera && window.opera.version() < 9.2) {
                    delta = -delta;
                }
            } else if (e.detail) {
                delta = -e.detail / 3;
            }
            if (delta) {
                // add the mouse position to the event because mozilla has a bug
                // with clientX and clientY (see https://bugzilla.mozilla.org/show_bug.cgi?id=352179)
                // getLonLatFromViewPortPx(e) returns wrong values
                e.xy = this.mousePosition;

                if (delta < 0) {
                   this.defaultWheelDown(e);
                } else {
                   this.defaultWheelUp(e);
                }
            }
            
            //only wheel the map, not the window
            OpenLayers.Event.stop(e);
        }
    },

    CLASS_NAME: "OpenLayers.Control.MouseDefaults"
});

/**
 * Class: OpenLayers.Control.MouseToolbar
 * This class is DEPRECATED in 2.4 and will be removed by 3.0.
 * If you need this functionality, use <OpenLayers.Control.NavToolbar>
 * instead!!! 
 */
OpenLayers.Control.MouseToolbar = OpenLayers.Class(
                                            OpenLayers.Control.MouseDefaults, {
    
    /**
     * Property: mode
     */ 
    mode: null,
    /**
     * Property: buttons
     */
    buttons: null,
    
    /**
     * APIProperty: direction
     * {String} 'vertical' or 'horizontal'
     */
    direction: "vertical",
    
    /**
     * Property: buttonClicked
     * {String}
     */
    buttonClicked: null,
    
    /**
     * Constructor: OpenLayers.Control.MouseToolbar
     *
     * Parameters:
     * position - {<OpenLayers.Pixel>}
     * direction - {String}
     */
    initialize: function(position, direction) {
        OpenLayers.Control.prototype.initialize.apply(this, arguments);
        this.position = new OpenLayers.Pixel(OpenLayers.Control.MouseToolbar.X,
                                             OpenLayers.Control.MouseToolbar.Y);
        if (position) {
            this.position = position;
        }
        if (direction) {
            this.direction = direction; 
        }
        this.measureDivs = [];
    },
    
    /**
     * APIMethod: destroy 
     */
    destroy: function() {
        for( var btnId in this.buttons) {
            var btn = this.buttons[btnId];
            btn.map = null;
            btn.events.destroy();
        }
        OpenLayers.Control.MouseDefaults.prototype.destroy.apply(this, 
                                                                 arguments);
    },
    
    /**
     * Method: draw
     */
    draw: function() {
        OpenLayers.Control.prototype.draw.apply(this, arguments); 
        OpenLayers.Control.MouseDefaults.prototype.draw.apply(this, arguments);
        this.buttons = {};
        var sz = new OpenLayers.Size(28,28);
        var centered = new OpenLayers.Pixel(OpenLayers.Control.MouseToolbar.X,0);
        this._addButton("zoombox", "drag-rectangle-off.png", "drag-rectangle-on.png", centered, sz, "Shift->Drag to zoom to area");
        centered = centered.add((this.direction == "vertical" ? 0 : sz.w), (this.direction == "vertical" ? sz.h : 0));
        this._addButton("pan", "panning-hand-off.png", "panning-hand-on.png", centered, sz, "Drag the map to pan.");
        centered = centered.add((this.direction == "vertical" ? 0 : sz.w), (this.direction == "vertical" ? sz.h : 0));
        this.switchModeTo("pan");

        return this.div;
    },
    
    /**
     * Method: _addButton
     */
    _addButton:function(id, img, activeImg, xy, sz, title) {
        var imgLocation = OpenLayers.Util.getImagesLocation() + img;
        var activeImgLocation = OpenLayers.Util.getImagesLocation() + activeImg;
        // var btn = new ol.AlphaImage("_"+id, imgLocation, xy, sz);
        var btn = OpenLayers.Util.createAlphaImageDiv(
                                    "OpenLayers_Control_MouseToolbar_" + id, 
                                    xy, sz, imgLocation, "absolute");

        //we want to add the outer div
        this.div.appendChild(btn);
        btn.imgLocation = imgLocation;
        btn.activeImgLocation = activeImgLocation;
        
        btn.events = new OpenLayers.Events(this, btn, null, true);
        btn.events.on({
            "mousedown": this.buttonDown,
            "mouseup": this.buttonUp,
            "dblclick": OpenLayers.Event.stop,
            scope: this
        });
        btn.action = id;
        btn.title = title;
        btn.alt = title;
        btn.map = this.map;

        //we want to remember/reference the outer div
        this.buttons[id] = btn;
        return btn;
    },

    /**
     * Method: buttonDown
     *
     * Parameters:
     * evt - {Event} 
     */
    buttonDown: function(evt) {
        if (!OpenLayers.Event.isLeftClick(evt)) {
            return;
        }
        this.buttonClicked = evt.element.action;
        OpenLayers.Event.stop(evt);
    },

    /**
     * Method: buttonUp
     *
     * Parameters:
     * evt - {Event} 
     */
    buttonUp: function(evt) {
        if (!OpenLayers.Event.isLeftClick(evt)) {
            return;
        }
        if (this.buttonClicked != null) {
            if (this.buttonClicked == evt.element.action) {
                this.switchModeTo(evt.element.action);
            }
            OpenLayers.Event.stop(evt);
            this.buttonClicked = null;
        }
    },
    
    /**
     * Method: defaultDblClick 
     *
     * Parameters:
     * evt - {Event} 
     */
    defaultDblClick: function (evt) {
        this.switchModeTo("pan");
        this.performedDrag = false;
        var newCenter = this.map.getLonLatFromViewPortPx( evt.xy ); 
        this.map.setCenter(newCenter, this.map.zoom + 1);
        OpenLayers.Event.stop(evt);
        return false;
    },

    /**
     * Method: defaultMouseDown
     *
     * Parameters:
     * evt - {Event} 
     */
    defaultMouseDown: function (evt) {
        if (!OpenLayers.Event.isLeftClick(evt)) {
            return;
        }
        this.mouseDragStart = evt.xy.clone();
        this.performedDrag = false;
        this.startViaKeyboard = false;
        if (evt.shiftKey && this.mode !="zoombox") {
            this.switchModeTo("zoombox");
            this.startViaKeyboard = true;
        } else if (evt.altKey && this.mode !="measure") {
            this.switchModeTo("measure");
        } else if (!this.mode) {
            this.switchModeTo("pan");
        }
        
        switch (this.mode) {
            case "zoombox":
                this.map.div.style.cursor = "crosshair";
                this.zoomBox = OpenLayers.Util.createDiv('zoomBox',
                                                         this.mouseDragStart,
                                                         null,
                                                         null,
                                                         "absolute",
                                                         "2px solid red");
                this.zoomBox.style.backgroundColor = "white";
                this.zoomBox.style.filter = "alpha(opacity=50)"; // IE
                this.zoomBox.style.opacity = "0.50";
                this.zoomBox.style.fontSize = "1px";
                this.zoomBox.style.zIndex = this.map.Z_INDEX_BASE["Popup"] - 1;
                this.map.eventsDiv.appendChild(this.zoomBox);
                this.performedDrag = true;
                break;
            case "measure":
                var distance = "";
                if (this.measureStart) {
                    var measureEnd = this.map.getLonLatFromViewPortPx(this.mouseDragStart);
                    distance = OpenLayers.Util.distVincenty(this.measureStart, measureEnd);
                    distance = Math.round(distance * 100) / 100;
                    distance = distance + "km";
                    this.measureStartBox = this.measureBox;
                }    
                this.measureStart = this.map.getLonLatFromViewPortPx(this.mouseDragStart);;
                this.measureBox = OpenLayers.Util.createDiv(null,
                                                         this.mouseDragStart.add(
                                                           -2-parseInt(this.map.layerContainerDiv.style.left),
                                                           -2-parseInt(this.map.layerContainerDiv.style.top)),
                                                         null,
                                                         null,
                                                         "absolute");
                this.measureBox.style.width="4px";
                this.measureBox.style.height="4px";
                this.measureBox.style.fontSize = "1px";
                this.measureBox.style.backgroundColor="red";
                this.measureBox.style.zIndex = this.map.Z_INDEX_BASE["Popup"] - 1;
                this.map.layerContainerDiv.appendChild(this.measureBox);
                if (distance) {
                    this.measureBoxDistance = OpenLayers.Util.createDiv(null,
                                                         this.mouseDragStart.add(
                                                           -2-parseInt(this.map.layerContainerDiv.style.left),
                                                           2-parseInt(this.map.layerContainerDiv.style.top)),
                                                         null,
                                                         null,
                                                         "absolute");
                    
                    this.measureBoxDistance.innerHTML = distance;
                    this.measureBoxDistance.style.zIndex = this.map.Z_INDEX_BASE["Popup"] - 1;
                    this.map.layerContainerDiv.appendChild(this.measureBoxDistance);
                    this.measureDivs.push(this.measureBoxDistance);
                }
                this.measureBox.style.zIndex = this.map.Z_INDEX_BASE["Popup"] - 1;
                this.map.layerContainerDiv.appendChild(this.measureBox);
                this.measureDivs.push(this.measureBox);
                break;
            default:
                this.map.div.style.cursor = "move";
                break;
        }
        document.onselectstart = OpenLayers.Function.False;
        OpenLayers.Event.stop(evt);
    },

    /**
     * Method: switchModeTo 
     *
     * Parameters:
     * mode - {String} 
     */
    switchModeTo: function(mode) {
        if (mode != this.mode) {
            

            if (this.mode && this.buttons[this.mode]) {
                OpenLayers.Util.modifyAlphaImageDiv(this.buttons[this.mode], null, null, null, this.buttons[this.mode].imgLocation);
            }
            if (this.mode == "measure" && mode != "measure") {
                for(var i=0, len=this.measureDivs.length; i<len; i++) {
                    if (this.measureDivs[i]) { 
                        this.map.layerContainerDiv.removeChild(this.measureDivs[i]);
                    }
                }
                this.measureDivs = [];
                this.measureStart = null;
            }
            this.mode = mode;
            if (this.buttons[mode]) {
                OpenLayers.Util.modifyAlphaImageDiv(this.buttons[mode], null, null, null, this.buttons[mode].activeImgLocation);
            }
            switch (this.mode) {
                case "zoombox":
                    this.map.div.style.cursor = "crosshair";
                    break;
                default:
                    this.map.div.style.cursor = "";
                    break;
            }

        } 
    }, 

    /**
     * Method: leaveMode
     */
    leaveMode: function() {
        this.switchModeTo("pan");
    },
    
    /**
     * Method: defaultMouseMove
     *
     * Parameters:
     * evt - {Event} 
     */
    defaultMouseMove: function (evt) {
        if (this.mouseDragStart != null) {
            switch (this.mode) {
                case "zoombox": 
                    var deltaX = Math.abs(this.mouseDragStart.x - evt.xy.x);
                    var deltaY = Math.abs(this.mouseDragStart.y - evt.xy.y);
                    this.zoomBox.style.width = Math.max(1, deltaX) + "px";
                    this.zoomBox.style.height = Math.max(1, deltaY) + "px";
                    if (evt.xy.x < this.mouseDragStart.x) {
                        this.zoomBox.style.left = evt.xy.x+"px";
                    }
                    if (evt.xy.y < this.mouseDragStart.y) {
                        this.zoomBox.style.top = evt.xy.y+"px";
                    }
                    break;
                default:
                    var deltaX = this.mouseDragStart.x - evt.xy.x;
                    var deltaY = this.mouseDragStart.y - evt.xy.y;
                    var size = this.map.getSize();
                    var newXY = new OpenLayers.Pixel(size.w / 2 + deltaX,
                                                     size.h / 2 + deltaY);
                    var newCenter = this.map.getLonLatFromViewPortPx( newXY ); 
                    this.map.setCenter(newCenter, null, true);
                    this.mouseDragStart = evt.xy.clone();
            }
            this.performedDrag = true;
        }
    },

    /**
     * Method: defaultMouseUp
     *
     * Parameters:
     * evt - {Event} 
     */
    defaultMouseUp: function (evt) {
        if (!OpenLayers.Event.isLeftClick(evt)) {
            return;
        }
        switch (this.mode) {
            case "zoombox":
                this.zoomBoxEnd(evt);
                if (this.startViaKeyboard) {
                    this.leaveMode();
                }
                break;
            case "pan":
                if (this.performedDrag) {
                    this.map.setCenter(this.map.center);
                }        
        }
        document.onselectstart = null;
        this.mouseDragStart = null;
        this.map.div.style.cursor = "default";
    },

    /**
     * Method: defaultMouseOut
     *
     * Parameters:
     * evt - {Event} 
     */
    defaultMouseOut: function (evt) {
        if (this.mouseDragStart != null
            && OpenLayers.Util.mouseLeft(evt, this.map.eventsDiv)) {
            if (this.zoomBox) {
                this.removeZoomBox();
                if (this.startViaKeyboard) {
                    this.leaveMode();
                }
            }
            this.mouseDragStart = null;
            this.map.div.style.cursor = "default";
        }
    },

    /**
     * Method: defaultClick
     *
     * Parameters:
     * evt - {Event} 
     */
    defaultClick: function (evt) {
        if (this.performedDrag)  {
            this.performedDrag = false;
            return false;
        }
    },
    
    CLASS_NAME: "OpenLayers.Control.MouseToolbar"
});

OpenLayers.Control.MouseToolbar.X = 6;
OpenLayers.Control.MouseToolbar.Y = 300;

/**
 * Class: OpenLayers.Layer.Grid
 */

OpenLayers.Util.extend(OpenLayers.Layer.Grid.prototype, {

    /**
     * Method: getGridBounds
     * Deprecated. This function will be removed in 3.0. Please use 
     *     getTilesBounds() instead.
     * 
     * Returns:
     * {<OpenLayers.Bounds>} A Bounds object representing the bounds of all the
     * currently loaded tiles (including those partially or not at all seen 
     * onscreen)
     */
    getGridBounds: function() {
        var msg = "The getGridBounds() function is deprecated. It will be " +
                  "removed in 3.0. Please use getTilesBounds() instead.";
        OpenLayers.Console.warn(msg);
        return this.getTilesBounds();
    }
});

/**
 * Class: OpenLayers.Format.XML
 */
OpenLayers.Util.extend(OpenLayers.Format.XML.prototype, {

    /**
     * APIMethod: concatChildValues
     * *Deprecated*. Use <getChildValue> instead.
     *
     * Concatenate the value of all child nodes if any exist, or return an
     *     optional default string.  Returns an empty string if no children
     *     exist and no default value is supplied.  Not optimized for large
     *     numbers of child nodes.
     *
     * Parameters:
     * node - {DOMElement} The element used to look for child values.
     * def - {String} Optional string to return in the event that no
     *     child exist.
     *
     * Returns:
     * {String} The concatenated value of all child nodes of the given node.
     */
    concatChildValues: function(node, def) {
        var value = "";
        var child = node.firstChild;
        var childValue;
        while(child) {
            childValue = child.nodeValue;
            if(childValue) {
                value += childValue;
            }
            child = child.nextSibling;
        }
        if(value == "" && def != undefined) {
            value = def;
        }
        return value;
    }

});

/**
 * Class: OpenLayers.Layer.WMS.Post
 * Instances of OpenLayers.Layer.WMS.Post are used to retrieve data from OGC
 * Web Mapping Services via HTTP-POST (application/x-www-form-urlencoded). 
 * Create a new WMS layer with the <OpenLayers.Layer.WMS.Post> constructor.
 *
 * *Deprecated*. Instead of this layer, use <OpenLayers.Layer.WMS> with
 * <OpenLayers.Tile.Image.maxGetUrlLength> configured in the layer's
 * <OpenLayers.Layer.WMS.tileOptions>.
 *
 * Inherits from:
 *  - <OpenLayers.Layer.WMS>
 */
OpenLayers.Layer.WMS.Post = OpenLayers.Class(OpenLayers.Layer.WMS, {

    /**
     * APIProperty: unsupportedBrowsers
     * {Array} Array with browsers, which should use the HTTP-GET protocol 
     * instead of HTTP-POST for fetching tiles from a WMS .
     * Defaults to ["mozilla", "firefox", "opera"], because Opera is not able 
     * to show transparent images in IFrames and Firefox/Mozilla has some ugly 
     * effects of viewport-shaking when panning the map. Both browsers, Opera
     * and Firefox/Mozilla, have no problem with long urls, which is the reason
     * for using POST instead of GET. The strings to pass to this array are
     * the ones returned by <OpenLayers.BROWSER_NAME>.
     */
    unsupportedBrowsers: ["mozilla", "firefox", "opera"],

    /**
     * Property: SUPPORTED_TRANSITIONS
     * {Array} 
     * no supported transitions for this type of layer, because it is not
     * possible to modify the initialized tiles (iframes)
     */
    SUPPORTED_TRANSITIONS: [],
    
    /**
     * Property: usePost
     * {Boolean}
     */
    usePost: null,

    /**
     * Constructor: OpenLayers.Layer.WMS.Post
     * Creates a new WMS layer object.
     *
     * Example:
     * (code)
     * var wms = new OpenLayers.Layer.WMS.Post(
     *  "NASA Global Mosaic",
     *  "http://wms.jpl.nasa.gov/wms.cgi",
     *  {layers: "modis, global_mosaic"});
     * (end)
     *
     * Parameters:
     * name - {String} A name for the layer
     * url - {String} Base url for the WMS
     *                (e.g. http://wms.jpl.nasa.gov/wms.cgi)
     * params - {Object} An object with key/value pairs representing the
     *                   GetMap query string parameters and parameter values.
     * options - {Object} Hashtable of extra options to tag onto the layer.
     */
    initialize: function(name, url, params, options) {
        var newArguments = [];
        newArguments.push(name, url, params, options);
        OpenLayers.Layer.WMS.prototype.initialize.apply(this, newArguments);

        this.usePost = OpenLayers.Util.indexOf(
            this.unsupportedBrowsers, OpenLayers.BROWSER_NAME) == -1;
    },
    
    /**
     * Method: addTile
     * addTile creates a tile, initializes it and adds it as iframe to the
     * layer div.
     *
     * Parameters:
     * bounds - {<OpenLayers.Bounds>}
     * position - {<OpenLayers.Pixel>}
     *
     * Returns:
     * {<OpenLayers.Tile.Image.IFrame>} The added OpenLayers.Tile.Image.IFrame
     */
    addTile: function(bounds,position) {
        return new OpenLayers.Tile.Image(
            this, position, bounds, null, this.tileSize, {
                maxGetUrlLength: this.usePost ? 0 : null
            });
    },

    CLASS_NAME: 'OpenLayers.Layer.WMS.Post'
});

/**
 * Class: OpenLayers.Layer.WMS.Untiled
 * *Deprecated*.  To be removed in 3.0.  Instead use OpenLayers.Layer.WMS and 
 *     pass the option 'singleTile' as true.
 * 
 * Inherits from: 
 *  - <OpenLayers.Layer.WMS>
 */
OpenLayers.Layer.WMS.Untiled = OpenLayers.Class(OpenLayers.Layer.WMS, {

    /**
     * APIProperty: singleTile
     * {singleTile} Always true for untiled.
     */
    singleTile: true,

    /**
     * Constructor: OpenLayers.Layer.WMS.Untiled
     *
     * Parameters:
     * name - {String} 
     * url - {String} 
     * params - {Object} 
     * options - {Object} 
     */
    initialize: function(name, url, params, options) {
        OpenLayers.Layer.WMS.prototype.initialize.apply(this, arguments);
        
        var msg = "The OpenLayers.Layer.WMS.Untiled class is deprecated and " +
                  "will be removed in 3.0. Instead, you should use the " +
                  "normal OpenLayers.Layer.WMS class, passing it the option " +
                  "'singleTile' as true.";
        OpenLayers.Console.warn(msg);
    },    

    /**
     * Method: clone
     * Create a clone of this layer
     *
     * Returns:
     * {<OpenLayers.Layer.WMS.Untiled>} An exact clone of this layer
     */
    clone: function (obj) {
        
        if (obj == null) {
            obj = new OpenLayers.Layer.WMS.Untiled(this.name,
                                                   this.url,
                                                   this.params,
                                                   this.getOptions());
        }

        //get all additions from superclasses
        obj = OpenLayers.Layer.WMS.prototype.clone.apply(this, [obj]);

        // copy/set any non-init, non-simple values here

        return obj;
    }, 

    CLASS_NAME: "OpenLayers.Layer.WMS.Untiled"
});

/**
 * Class: OpenLayers.Layer.MapServer.Untiled
 * *Deprecated*.  To be removed in 3.0.  Instead use OpenLayers.Layer.MapServer
 *     and pass the option 'singleTile' as true.
 * 
 * Inherits from: 
 *  - <OpenLayers.Layer.MapServer>
 */
OpenLayers.Layer.MapServer.Untiled = OpenLayers.Class(OpenLayers.Layer.MapServer, {

    /**
     * APIProperty: singleTile
     * {singleTile} Always true for untiled.
     */
    singleTile: true,

    /**
     * Constructor: OpenLayers.Layer.MapServer.Untiled
     *
     * Parameters:
     * name - {String} 
     * url - {String} 
     * params - {Object} 
     * options - {Object} 
     */
    initialize: function(name, url, params, options) {
        OpenLayers.Layer.MapServer.prototype.initialize.apply(this, arguments);
        
        var msg = "The OpenLayers.Layer.MapServer.Untiled class is deprecated and " +
                  "will be removed in 3.0. Instead, you should use the " +
                  "normal OpenLayers.Layer.MapServer class, passing it the option " +
                  "'singleTile' as true.";
        OpenLayers.Console.warn(msg);
    },    

    /**
     * Method: clone
     * Create a clone of this layer
     *
     * Returns:
     * {<OpenLayers.Layer.MapServer.Untiled>} An exact clone of this layer
     */
    clone: function (obj) {
        
        if (obj == null) {
            obj = new OpenLayers.Layer.MapServer.Untiled(this.name,
                                                         this.url,
                                                         this.params,
                                                         this.getOptions());
        }

        //get all additions from superclasses
        obj = OpenLayers.Layer.MapServer.prototype.clone.apply(this, [obj]);

        // copy/set any non-init, non-simple values here
        
        return obj;
    }, 

    CLASS_NAME: "OpenLayers.Layer.MapServer.Untiled"
});

/**
 * Class: OpenLayers.Tile.WFS
 * Instances of OpenLayers.Tile.WFS are used to manage the image tiles
 * used by various layers.  Create a new image tile with the
 * <OpenLayers.Tile.WFS> constructor.
 *
 * Inherits from:
 *  - <OpenLayers.Tile>
 */
OpenLayers.Tile.WFS = OpenLayers.Class(OpenLayers.Tile, {

    /**
     * Property: features
     * {Array(<OpenLayers.Feature>)} list of features in this tile
     */
    features: null,

    /**
     * Property: url
     * {String}
     */
    url: null,

    /**
     * Property: request
     * {<OpenLayers.Request.XMLHttpRequest>}
     */
    request: null,

    /** TBD 3.0 - reorder the parameters to the init function to put URL
     *             as last, so we can continue to call tile.initialize()
     *             without changing the arguments.
     *
     * Constructor: OpenLayers.Tile.WFS
     * Constructor for a new <OpenLayers.Tile.WFS> instance.
     *
     * Parameters:
     * layer - {<OpenLayers.Layer>} layer that the tile will go in.
     * position - {<OpenLayers.Pixel>}
     * bounds - {<OpenLayers.Bounds>}
     * url - {<String>}
     * size - {<OpenLayers.Size>}
     */
    initialize: function(layer, position, bounds, url, size) {
        OpenLayers.Tile.prototype.initialize.apply(this, arguments);
        this.url = url;
        this.features = [];
    },

    /**
     * APIMethod: destroy
     * nullify references to prevent circular references and memory leaks
     */
    destroy: function() {
        OpenLayers.Tile.prototype.destroy.apply(this, arguments);
        this.destroyAllFeatures();
        this.features = null;
        this.url = null;
        if(this.request) {
            this.request.abort();
            //this.request.destroy();
            this.request = null;
        }
    },

    /**
     * Method: clear
     *  Clear the tile of any bounds/position-related data so that it can
     *   be reused in a new location.
     */
    clear: function() {
        this.destroyAllFeatures();
    },

    /**
     * Method: draw
     * Check that a tile should be drawn, and load features for it.
     */
    draw:function() {
        if (OpenLayers.Tile.prototype.draw.apply(this, arguments)) {
            if (this.isLoading) {
                //if already loading, send 'reload' instead of 'loadstart'.
                this.events.triggerEvent("reload");
            } else {
                this.isLoading = true;
                this.events.triggerEvent("loadstart");
            }
            this.loadFeaturesForRegion(this.requestSuccess);
        }
    },

    /**
    * Method: loadFeaturesForRegion
    * Abort any pending requests and issue another request for data.
    *
    * Input are function pointers for what to do on success and failure.
    *
    * Parameters:
    * success - {function}
    * failure - {function}
    */
    loadFeaturesForRegion:function(success, failure) {
        if(this.request) {
            this.request.abort();
        }
        this.request = OpenLayers.Request.GET({
            url: this.url,
            success: success,
            failure: failure,
            scope: this
        });
    },

    /**
    * Method: requestSuccess
    * Called on return from request succcess. Adds results via
    * layer.addFeatures in vector mode, addResults otherwise.
    *
    * Parameters:
    * request - {<OpenLayers.Request.XMLHttpRequest>}
    */
    requestSuccess:function(request) {
        if (this.features) {
            var doc = request.responseXML;
            if (!doc || !doc.documentElement) {
                doc = request.responseText;
            }
            if (this.layer.vectorMode) {
                this.layer.addFeatures(this.layer.formatObject.read(doc));
            } else {
                var xml = new OpenLayers.Format.XML();
                if (typeof doc == "string") {
                    doc = xml.read(doc);
                }
                var resultFeatures = xml.getElementsByTagNameNS(
                    doc, "http://www.opengis.net/gml", "featureMember"
                );
                this.addResults(resultFeatures);
            }
        }
        if (this.events) {
            this.events.triggerEvent("loadend");
        }

        //request produced with success, we can delete the request object.
        //this.request.destroy();
        this.request = null;
    },

    /**
     * Method: addResults
     * Construct new feature via layer featureClass constructor, and add to
     * this.features.
     *
     * Parameters:
     * results - {Object}
     */
    addResults: function(results) {
        for (var i=0; i < results.length; i++) {
            var feature = new this.layer.featureClass(this.layer,
                                                      results[i]);
            this.features.push(feature);
        }
    },


    /**
     * Method: destroyAllFeatures
     * Iterate through and call destroy() on each feature, removing it from
     *   the local array
     */
    destroyAllFeatures: function() {
        while(this.features.length > 0) {
            var feature = this.features.shift();
            feature.destroy();
        }
    },

    CLASS_NAME: "OpenLayers.Tile.WFS"
  }
);

/**
 * Class: OpenLayers.Feature.WFS
 * WFS handling class, for use as a featureClass on the WFS layer for handling
 * 'point' WFS types. Good for subclassing when creating a custom WFS like
 * XML application.
 *
 * Inherits from:
 *  - <OpenLayers.Feature>
 */
OpenLayers.Feature.WFS = OpenLayers.Class(OpenLayers.Feature, {

    /**
     * Constructor: OpenLayers.Feature.WFS
     * Create a WFS feature.
     *
     * Parameters:
     * layer - {<OpenLayers.Layer>}
     * xmlNode - {XMLNode}
     */
    initialize: function(layer, xmlNode) {
        var newArguments = arguments;
        var data = this.processXMLNode(xmlNode);
        newArguments = new Array(layer, data.lonlat, data);
        OpenLayers.Feature.prototype.initialize.apply(this, newArguments);
        this.createMarker();
        this.layer.addMarker(this.marker);
    },

    /**
     * Method: destroy
     * nullify references to prevent circular references and memory leaks
     */
    destroy: function() {
        if (this.marker != null) {
            this.layer.removeMarker(this.marker);
        }
        OpenLayers.Feature.prototype.destroy.apply(this, arguments);
    },

    /**
     * Method: processXMLNode
     * When passed an xmlNode, parses it for a GML point, and passes
     * back an object describing that point.
     *
     * For subclasses of Feature.WFS, this is the feature to change.
     *
     * Parameters:
     * xmlNode - {XMLNode}
     *
     * Returns:
     * {Object} Data Object with 'id', 'lonlat', and private properties set
     */
    processXMLNode: function(xmlNode) {
        //this should be overridden by subclasses
        // must return an Object with 'id' and 'lonlat' values set
        var point = OpenLayers.Ajax.getElementsByTagNameNS(xmlNode, "http://www.opengis.net/gml", "gml", "Point");
        var text  = OpenLayers.Util.getXmlNodeValue(OpenLayers.Ajax.getElementsByTagNameNS(point[0], "http://www.opengis.net/gml","gml", "coordinates")[0]);
        var floats = text.split(",");
        return {lonlat: new OpenLayers.LonLat(parseFloat(floats[0]),
                                              parseFloat(floats[1])),
                id: null};

    },

    CLASS_NAME: "OpenLayers.Feature.WFS"
});


/**
 * Class: OpenLayers.Layer.WFS
 * *Deprecated*.  To be removed in 3.0.  Instead use OpenLayers.Layer.Vector
 *     with a Protocol.WFS and one or more Strategies.
 *
 * Inherits from:
 *  - <OpenLayers.Layer.Vector>
 *  - <OpenLayers.Layer.Markers>
 */
OpenLayers.Layer.WFS = OpenLayers.Class(
  OpenLayers.Layer.Vector, OpenLayers.Layer.Markers, {

    /**
     * APIProperty: isBaseLayer
     * {Boolean} WFS layer is not a base layer by default.
     */
    isBaseLayer: false,

    /**
     * Property: tile
     * {<OpenLayers.Tile.WFS>}
     */
    tile: null,

    /**
     * APIProperty: ratio
     * {Float} The ratio property determines the size of the serverside query
     *    relative to the map viewport size. By default, we load an area twice
     *    as big as the map, to allow for panning without immediately reload.
     *    Setting this to 1 will cause the area of the WFS request to match
     *    the map area exactly. It is recommended to set this to some number
     *    at least slightly larger than 1, otherwise accidental clicks can
     *    cause a data reload, by moving the map only 1 pixel.
     */
    ratio: 2,

    /**
     * Property: DEFAULT_PARAMS
     * {Object} Hashtable of default key/value parameters
     */
    DEFAULT_PARAMS: { service: "WFS",
                      version: "1.0.0",
                      request: "GetFeature"
                    },

    /**
     * APIProperty: featureClass
     * {<OpenLayers.Feature>} If featureClass is defined, an old-style markers
     *     based WFS layer is created instead of a new-style vector layer. If
     *     sent, this should be a subclass of OpenLayers.Feature
     */
    featureClass: null,

    /**
      * APIProperty: format
      * {<OpenLayers.Format>} The format you want the data to be parsed with.
      * Must be passed in the constructor. Should be a class, not an instance.
      * This option can only be used if no featureClass is passed / vectorMode
      * is false: if a featureClass is passed, then this parameter is ignored.
      */
    format: null,

    /**
     * Property: formatObject
     * {<OpenLayers.Format>} Internally created/managed format object, used by
     * the Tile to parse data.
     */
    formatObject: null,

    /**
     * APIProperty: formatOptions
     * {Object} Hash of options which should be passed to the format when it is
     * created. Must be passed in the constructor.
     */
    formatOptions: null,

    /**
     * Property: vectorMode
     * {Boolean} Should be calculated automatically. Determines whether the
     *     layer is in vector mode or marker mode.
     */
    vectorMode: true,

    /**
     * APIProperty: encodeBBOX
     * {Boolean} Should the BBOX commas be encoded? The WMS spec says 'no',
     *     but some services want it that way. Default false.
     */
    encodeBBOX: false,

    /**
     * APIProperty: extractAttributes
     * {Boolean} Should the WFS layer parse attributes from the retrieved
     *     GML? Defaults to false. If enabled, parsing is slower, but
     *     attributes are available in the attributes property of
     *     layer features.
     */
    extractAttributes: false,

    /**
     * Constructor: OpenLayers.Layer.WFS
     *
     * Parameters:
     * name - {String}
     * url - {String}
     * params - {Object}
     * options - {Object} Hashtable of extra options to tag onto the layer
     */
    initialize: function(name, url, params, options) {
        if (options == undefined) { options = {}; }

        if (options.featureClass ||
            !OpenLayers.Layer.Vector ||
            !OpenLayers.Feature.Vector) {
            this.vectorMode = false;
        }

        // Uppercase params
        params = OpenLayers.Util.upperCaseObject(params);

        // Turn off error reporting, browsers like Safari may work
        // depending on the setup, and we don't want an unneccesary alert.
        OpenLayers.Util.extend(options, {'reportError': false});
        var newArguments = [];
        newArguments.push(name, options);
        OpenLayers.Layer.Vector.prototype.initialize.apply(this, newArguments);
        if (!this.renderer || !this.vectorMode) {
            this.vectorMode = false;
            if (!options.featureClass) {
                options.featureClass = OpenLayers.Feature.WFS;
            }
            OpenLayers.Layer.Markers.prototype.initialize.apply(this,
                                                                newArguments);
        }

        if (this.params && this.params.typename && !this.options.typename) {
            this.options.typename = this.params.typename;
        }

        if (!this.options.geometry_column) {
            this.options.geometry_column = "the_geom";
        }

        this.params = OpenLayers.Util.applyDefaults(
            params,
            OpenLayers.Util.upperCaseObject(this.DEFAULT_PARAMS)
        );
        this.url = url;
    },


    /**
     * APIMethod: destroy
     */
    destroy: function() {
        if (this.vectorMode) {
            OpenLayers.Layer.Vector.prototype.destroy.apply(this, arguments);
        } else {
            OpenLayers.Layer.Markers.prototype.destroy.apply(this, arguments);
        }
        if (this.tile) {
            this.tile.destroy();
        }
        this.tile = null;

        this.ratio = null;
        this.featureClass = null;
        this.format = null;

        if (this.formatObject && this.formatObject.destroy) {
            this.formatObject.destroy();
        }
        this.formatObject = null;

        this.formatOptions = null;
        this.vectorMode = null;
        this.encodeBBOX = null;
        this.extractAttributes = null;
    },

    /**
     * Method: setMap
     *
     * Parameters:
     * map - {<OpenLayers.Map>}
     */
    setMap: function(map) {
        if (this.vectorMode) {
            OpenLayers.Layer.Vector.prototype.setMap.apply(this, arguments);

            var options = {
              'extractAttributes': this.extractAttributes
            };

            OpenLayers.Util.extend(options, this.formatOptions);
            if (this.map && !this.projection.equals(this.map.getProjectionObject())) {
                options.externalProjection = this.projection;
                options.internalProjection = this.map.getProjectionObject();
            }

            this.formatObject = this.format ? new this.format(options) : new OpenLayers.Format.GML(options);
        } else {
            OpenLayers.Layer.Markers.prototype.setMap.apply(this, arguments);
        }
    },

    /**
     * Method: moveTo
     *
     * Parameters:
     * bounds - {<OpenLayers.Bounds>}
     * zoomChanged - {Boolean}
     * dragging - {Boolean}
     */
    moveTo:function(bounds, zoomChanged, dragging) {
        if (this.vectorMode) {
            OpenLayers.Layer.Vector.prototype.moveTo.apply(this, arguments);
        } else {
            OpenLayers.Layer.Markers.prototype.moveTo.apply(this, arguments);
        }

        // don't load wfs features while dragging, wait for drag end
        if (dragging) {
            // TBD try to hide the vector layer while dragging
            // this.setVisibility(false);
            // this will probably help for panning performances
            return false;
        }

        if ( zoomChanged ) {
            if (this.vectorMode) {
                this.renderer.clear();
            }
        }

    //DEPRECATED - REMOVE IN 3.0
        // don't load data if current zoom level doesn't match
        if (this.options.minZoomLevel) {
            OpenLayers.Console.warn(OpenLayers.i18n('minZoomLevelError'));

            if (this.map.getZoom() < this.options.minZoomLevel) {
                return null;
            }
        }

        if (bounds == null) {
            bounds = this.map.getExtent();
        }

        var firstRendering = (this.tile == null);

        //does the new bounds to which we need to move fall outside of the
        // current tile's bounds?
        var outOfBounds = (!firstRendering &&
                           !this.tile.bounds.containsBounds(bounds));

        if (zoomChanged || firstRendering || (!dragging && outOfBounds)) {
            //determine new tile bounds
            var center = bounds.getCenterLonLat();
            var tileWidth = bounds.getWidth() * this.ratio;
            var tileHeight = bounds.getHeight() * this.ratio;
            var tileBounds =
                new OpenLayers.Bounds(center.lon - (tileWidth / 2),
                                      center.lat - (tileHeight / 2),
                                      center.lon + (tileWidth / 2),
                                      center.lat + (tileHeight / 2));

            //determine new tile size
            var tileSize = this.map.getSize();
            tileSize.w = tileSize.w * this.ratio;
            tileSize.h = tileSize.h * this.ratio;

            //determine new position (upper left corner of new bounds)
            var ul = new OpenLayers.LonLat(tileBounds.left, tileBounds.top);
            var pos = this.map.getLayerPxFromLonLat(ul);

            //formulate request url string
            var url = this.getFullRequestString();

            var params = null;

            // Cant combine "filter" and "BBOX". This is a cheap hack to help
            // people out who can't migrate to the WFS protocol immediately.
            var filter = this.params.filter || this.params.FILTER;
            if (filter) {
                params = {FILTER: filter};
            }
            else {
                params = {BBOX: this.encodeBBOX ? tileBounds.toBBOX()
                                                    : tileBounds.toArray()};
            }

            if (this.map && !this.projection.equals(this.map.getProjectionObject())) {
                var projectedBounds = tileBounds.clone();
                projectedBounds.transform(this.map.getProjectionObject(),
                                          this.projection);
                if (!filter){
                    params.BBOX = this.encodeBBOX ? projectedBounds.toBBOX()
                                                : projectedBounds.toArray();
                }
            }

            url += "&" + OpenLayers.Util.getParameterString(params);

            if (!this.tile) {
                this.tile = new OpenLayers.Tile.WFS(this, pos, tileBounds,
                                                     url, tileSize);
                this.addTileMonitoringHooks(this.tile);
                this.tile.draw();
            } else {
                if (this.vectorMode) {
                    this.destroyFeatures();
                    this.renderer.clear();
                } else {
                    this.clearMarkers();
                }
                this.removeTileMonitoringHooks(this.tile);
                this.tile.destroy();

                this.tile = null;
                this.tile = new OpenLayers.Tile.WFS(this, pos, tileBounds,
                                                     url, tileSize);
                this.addTileMonitoringHooks(this.tile);
                this.tile.draw();
            }
        }
    },

    /**
     * Method: addTileMonitoringHooks
     * This function takes a tile as input and adds the appropriate hooks to
     *     the tile so that the layer can keep track of the loading tile
     *     (making sure to check that the tile is always the layer's current
     *     tile before taking any action).
     *
     * Parameters:
     * tile - {<OpenLayers.Tile>}
     */
    addTileMonitoringHooks: function(tile) {
        tile.onLoadStart = function() {
            //if this is the the layer's current tile, then trigger
            // a 'loadstart'
            if (this == this.layer.tile) {
                this.layer.events.triggerEvent("loadstart");
            }
        };
        tile.events.register("loadstart", tile, tile.onLoadStart);

        tile.onLoadEnd = function() {
            //if this is the the layer's current tile, then trigger
            // a 'tileloaded' and 'loadend'
            if (this == this.layer.tile) {
                this.layer.events.triggerEvent("tileloaded");
                this.layer.events.triggerEvent("loadend");
            }
        };
        tile.events.register("loadend", tile, tile.onLoadEnd);
        tile.events.register("unload", tile, tile.onLoadEnd);
    },

    /**
     * Method: removeTileMonitoringHooks
     * This function takes a tile as input and removes the tile hooks
     *     that were added in addTileMonitoringHooks()
     *
     * Parameters:
     * tile - {<OpenLayers.Tile>}
     */
    removeTileMonitoringHooks: function(tile) {
        tile.unload();
        tile.events.un({
            "loadstart": tile.onLoadStart,
            "loadend": tile.onLoadEnd,
            "unload": tile.onLoadEnd,
            scope: tile
        });
    },

    /**
     * Method: onMapResize
     * Call the onMapResize method of the appropriate parent class.
     */
    onMapResize: function() {
        if(this.vectorMode) {
            OpenLayers.Layer.Vector.prototype.onMapResize.apply(this,
                                                                arguments);
        } else {
            OpenLayers.Layer.Markers.prototype.onMapResize.apply(this,
                                                                 arguments);
        }
    },

    /**
     * Method: display
     * Call the display method of the appropriate parent class.
     */
    display: function() {
        if(this.vectorMode) {
            OpenLayers.Layer.Vector.prototype.display.apply(this,
                                                                arguments);
        } else {
            OpenLayers.Layer.Markers.prototype.display.apply(this,
                                                                 arguments);
        }
    },

    /**
     * APIMethod: mergeNewParams
     * Modify parameters for the layer and redraw.
     *
     * Parameters:
     * newParams - {Object}
     */
    mergeNewParams:function(newParams) {
        var upperParams = OpenLayers.Util.upperCaseObject(newParams);
        var newArguments = [upperParams];
        return OpenLayers.Layer.HTTPRequest.prototype.mergeNewParams.apply(this,
                                                                 newArguments);
    },

    /**
     * APIMethod: clone
     *
     * Parameters:
     * obj - {Object}
     *
     * Returns:
     * {<OpenLayers.Layer.WFS>} An exact clone of this OpenLayers.Layer.WFS
     */
    clone: function (obj) {

        if (obj == null) {
            obj = new OpenLayers.Layer.WFS(this.name,
                                           this.url,
                                           this.params,
                                           this.getOptions());
        }

        //get all additions from superclasses
        if (this.vectorMode) {
            obj = OpenLayers.Layer.Vector.prototype.clone.apply(this, [obj]);
        } else {
            obj = OpenLayers.Layer.Markers.prototype.clone.apply(this, [obj]);
        }

        // copy/set any non-init, non-simple values here

        return obj;
    },

    /**
     * APIMethod: getFullRequestString
     * combine the layer's url with its params and these newParams.
     *
     *    Add the SRS parameter from 'projection' -- this is probably
     *     more eloquently done via a setProjection() method, but this
     *     works for now and always.
     *
     * Parameters:
     * newParams - {Object}
     * altUrl - {String} Use this as the url instead of the layer's url
     */
    getFullRequestString:function(newParams, altUrl) {
        var projectionCode = this.projection.getCode() || this.map.getProjection();
        this.params.SRS = (projectionCode == "none") ? null : projectionCode;

        return OpenLayers.Layer.Grid.prototype.getFullRequestString.apply(
                                                    this, arguments);
    },

    /**
     * APIMethod: commit
     * Write out the data to a WFS server.
     */
    commit: function() {
        if (!this.writer) {
            var options = {};
            if (this.map && !this.projection.equals(this.map.getProjectionObject())) {
                options.externalProjection = this.projection;
                options.internalProjection = this.map.getProjectionObject();
            }

            this.writer = new OpenLayers.Format.WFS(options,this);
        }

        var data = this.writer.write(this.features);

        OpenLayers.Request.POST({
            url: this.url,
            data: data,
            success: this.commitSuccess,
            failure: this.commitFailure,
            scope: this
        });
    },

    /**
     * Method: commitSuccess
     * Called when the Ajax request returns a response
     *
     * Parameters:
     * response - {XmlNode} from server
     */
    commitSuccess: function(request) {
        var response = request.responseText;
        if (response.indexOf('SUCCESS') != -1) {
            this.commitReport(OpenLayers.i18n("commitSuccess", {'response':response}));

            for(var i = 0; i < this.features.length; i++) {
                this.features[i].state = null;
            }
            // TBD redraw the layer or reset the state of features
            // foreach features: set state to null
        } else if (response.indexOf('FAILED') != -1 ||
            response.indexOf('Exception') != -1) {
            this.commitReport(OpenLayers.i18n("commitFailed", {'response':response}));
        }
    },

    /**
     * Method: commitFailure
     * Called when the Ajax request fails
     *
     * Parameters:
     * response - {XmlNode} from server
     */
    commitFailure: function(request) {},

    /**
     * APIMethod: commitReport
     * Called with a 'success' message if the commit succeeded, otherwise
     *     a failure message, and the full request text as a second parameter.
     *     Override this function to provide custom transaction reporting.
     *
     * string - {String} reporting string
     * response - {String} full XML response
     */
    commitReport: function(string, response) {
        OpenLayers.Console.userError(string);
    },


    /**
     * APIMethod: refresh
     * Refreshes all the features of the layer
     */
    refresh: function() {
        if (this.tile) {
            if (this.vectorMode) {
                this.renderer.clear();
                this.features.length = 0;
            } else {
                this.clearMarkers();
                this.markers.length = 0;
            }
            this.tile.draw();
        }
    },

    /**
     * APIMethod: getDataExtent
     * Calculates the max extent which includes all of the layer data.
     *
     * Returns:
     * {<OpenLayers.Bounds>}
     */
    getDataExtent: function () {
        var extent;
        //get all additions from superclasses
        if (this.vectorMode) {
            extent = OpenLayers.Layer.Vector.prototype.getDataExtent.apply(this);
        } else {
            extent = OpenLayers.Layer.Markers.prototype.getDataExtent.apply(this);
        }

        return extent;
    },

    /**
     * APIMethod: setOpacity
     * Call the setOpacity method of the appropriate parent class to set the
     *     opacity.
     *
     * Parameter:
     * opacity - {Float}
     */
    setOpacity: function (opacity) {
        if (this.vectorMode) {
            OpenLayers.Layer.Vector.prototype.setOpacity.apply(this, [opacity]);
        } else {
            OpenLayers.Layer.Markers.prototype.setOpacity.apply(this, [opacity]);
        }
    },

    CLASS_NAME: "OpenLayers.Layer.WFS"
});

/**
 * Class: OpenLayers.Layer.MultiMap
 * Note that MultiMap does not fully support the sphericalMercator
 * option. See Ticket #953 for more details.
 * *Deprecated*.  Use OpenLayers.Layer.Bing instead. See #3063
 *
 * Inherits from:
 *  - <OpenLayers.Layer.EventPane>
 *  - <OpenLayers.Layer.FixedZoomLevels>
 */
OpenLayers.Layer.MultiMap = OpenLayers.Class(
  OpenLayers.Layer.EventPane, OpenLayers.Layer.FixedZoomLevels, {

    /**
     * Constant: MIN_ZOOM_LEVEL
     * {Integer} 1
     */
    MIN_ZOOM_LEVEL: 1,

    /**
     * Constant: MAX_ZOOM_LEVEL
     * {Integer} 17
     */
    MAX_ZOOM_LEVEL: 17,

    /**
     * Constant: RESOLUTIONS
     * {Array(Float)} Hardcode these resolutions so that they are more closely
     *                tied with the standard wms projection
     */
    RESOLUTIONS: [
        9,
        1.40625,
        0.703125,
        0.3515625,
        0.17578125,
        0.087890625,
        0.0439453125,
        0.02197265625,
        0.010986328125,
        0.0054931640625,
        0.00274658203125,
        0.001373291015625,
        0.0006866455078125,
        0.00034332275390625,
        0.000171661376953125,
        0.0000858306884765625,
        0.00004291534423828125
    ],

    /**
     * APIProperty: type
     * {?}
     */
    type: null,

    /**
     * Constructor: OpenLayers.Layer.MultiMap
     *
     * Parameters:
     * name - {String}
     * options - {Object}
     */
    initialize: function(name, options) {
        OpenLayers.Layer.EventPane.prototype.initialize.apply(this, arguments);
        OpenLayers.Layer.FixedZoomLevels.prototype.initialize.apply(this,
                                                                    arguments);
        if (this.sphericalMercator) {
            OpenLayers.Util.extend(this, OpenLayers.Layer.SphericalMercator);
            this.initMercatorParameters();
            this.RESOLUTIONS.unshift(10);
        }
    },

    /**
     * Method: loadMapObject
     */
    loadMapObject:function() {
        try { //crash proofing
            this.mapObject = new MultimapViewer(this.div);
        } catch (e) { }
    },

    /**
     * APIMethod: getWarningHTML
     *
     * Returns:
     * {String} String with information on why layer is broken, how to get
     *          it working.
     */
    getWarningHTML:function() {
        return OpenLayers.i18n(
            "getLayerWarning", {'layerType':"MM", 'layerLib':"MultiMap"}
        );
    },



    /************************************
     *                                  *
     *   MapObject Interface Controls   *
     *                                  *
     ************************************/


  // Get&Set Center, Zoom

    /**
     * APIMethod: setMapObjectCenter
     * Set the mapObject to the specified center and zoom
     *
     * Parameters:
     * center - {Object} MapObject LonLat format
     * zoom - {int} MapObject zoom format
     */
    setMapObjectCenter: function(center, zoom) {
        this.mapObject.goToPosition(center, zoom);
    },

    /**
     * APIMethod: getMapObjectCenter
     *
     * Returns:
     * {Object} The mapObject's current center in Map Object format
     */
    getMapObjectCenter: function() {
        return this.mapObject.getCurrentPosition();
    },

    /**
     * APIMethod: getMapObjectZoom
     *
     * Returns:
     * {Integer} The mapObject's current zoom, in Map Object format
     */
    getMapObjectZoom: function() {
        return this.mapObject.getZoomFactor();
    },


  // LonLat - Pixel Translation

    /**
     * APIMethod: getMapObjectLonLatFromMapObjectPixel
     *
     * Parameters:
     * moPixel - {Object} MapObject Pixel format
     *
     * Returns:
     * {Object} MapObject LonLat translated from MapObject Pixel
     */
    getMapObjectLonLatFromMapObjectPixel: function(moPixel) {
        moPixel.x = moPixel.x - (this.map.getSize().w/2);
        moPixel.y = moPixel.y - (this.map.getSize().h/2);
        return this.mapObject.getMapPositionAt(moPixel);
    },

    /**
     * APIMethod: getMapObjectPixelFromMapObjectLonLat
     *
     * Parameters:
     * moLonLat - {Object} MapObject LonLat format
     *
     * Returns:
     * {Object} MapObject Pixel transtlated from MapObject LonLat
     */
    getMapObjectPixelFromMapObjectLonLat: function(moLonLat) {
        return this.mapObject.geoPosToContainerPixels(moLonLat);
    },


    /************************************
     *                                  *
     *       MapObject Primitives       *
     *                                  *
     ************************************/


  // LonLat

    /**
     * APIMethod: getLongitudeFromMapObjectLonLat
     *
     * Parameters:
     * moLonLat - {Object} MapObject LonLat format
     *
     * Returns:
     * {Float} Longitude of the given MapObject LonLat
     */
    getLongitudeFromMapObjectLonLat: function(moLonLat) {
        return this.sphericalMercator ?
            this.forwardMercator(moLonLat.lon, moLonLat.lat).lon :
            moLonLat.lon;
    },

    /**
     * APIMethod: getLatitudeFromMapObjectLonLat
     *
     * Parameters:
     * moLonLat - {Object} MapObject LonLat format
     *
     * Returns:
     * {Float} Latitude of the given MapObject LonLat
     */
    getLatitudeFromMapObjectLonLat: function(moLonLat) {
        return this.sphericalMercator ?
            this.forwardMercator(moLonLat.lon, moLonLat.lat).lat :
            moLonLat.lat;
    },

    /**
     * APIMethod: getMapObjectLonLatFromLonLat
     *
     * Parameters:
     * lon - {Float}
     * lat - {Float}
     *
     * Returns:
     * {Object} MapObject LonLat built from lon and lat params
     */
    getMapObjectLonLatFromLonLat: function(lon, lat) {
        var mmLatLon;
        if(this.sphericalMercator) {
            var lonlat = this.inverseMercator(lon, lat);
            mmLatLon = new MMLatLon(lonlat.lat, lonlat.lon);
        } else {
            mmLatLon = new MMLatLon(lat, lon);
        }
        return mmLatLon;
    },

  // Pixel

    /**
     * APIMethod: getXFromMapObjectPixel
     *
     * Parameters:
     * moPixel - {Object} MapObject Pixel format
     *
     * Returns:
     * {Integer} X value of the MapObject Pixel
     */
    getXFromMapObjectPixel: function(moPixel) {
        return moPixel.x;
    },

    /**
     * APIMethod: getYFromMapObjectPixel
     *
     * Parameters:
     * moPixel - {Object} MapObject Pixel format
     *
     * Returns:
     * {Integer} Y value of the MapObject Pixel
     */
    getYFromMapObjectPixel: function(moPixel) {
        return moPixel.y;
    },

    /**
     * APIMethod: getMapObjectPixelFromXY
     *
     * Parameters:
     * x - {Integer}
     * y - {Integer}
     *
     * Returns:
     * {Object} MapObject Pixel from x and y parameters
     */
    getMapObjectPixelFromXY: function(x, y) {
        return new MMPoint(x, y);
    },

    CLASS_NAME: "OpenLayers.Layer.MultiMap"
});

/**
 * Class: OpenLayers.Layer.VirtualEarth
 * *Deprecated*. Use <OpenLayers.Layer.Bing> instead.
 *
 * Instances of OpenLayers.Layer.VirtualEarth are used to display the data from
 *     the Bing Maps AJAX Control (see e.g.
 *     http://msdn.microsoft.com/library/bb429619.aspx). Create a VirtualEarth
 *     layer with the <OpenLayers.Layer.VirtualEarth> constructor.
 *
 * Inherits from:
 *  - <OpenLayers.Layer.EventPane>
 *  - <OpenLayers.Layer.FixedZoomLevels>
 */
OpenLayers.Layer.VirtualEarth = OpenLayers.Class(
    OpenLayers.Layer.EventPane,
    OpenLayers.Layer.FixedZoomLevels, {

    /**
     * Constant: MIN_ZOOM_LEVEL
     * {Integer} 1
     */
    MIN_ZOOM_LEVEL: 1,

    /**
     * Constant: MAX_ZOOM_LEVEL
     * {Integer} 19
     */
    MAX_ZOOM_LEVEL: 19,

    /**
     * Constant: RESOLUTIONS
     * {Array(Float)} Hardcode these resolutions so that they are more closely
     *                tied with the standard wms projection
     */
    RESOLUTIONS: [
        1.40625,
        0.703125,
        0.3515625,
        0.17578125,
        0.087890625,
        0.0439453125,
        0.02197265625,
        0.010986328125,
        0.0054931640625,
        0.00274658203125,
        0.001373291015625,
        0.0006866455078125,
        0.00034332275390625,
        0.000171661376953125,
        0.0000858306884765625,
        0.00004291534423828125,
        0.00002145767211914062,
        0.00001072883605957031,
        0.00000536441802978515
    ],

    /**
     * APIProperty: type
     * {VEMapType}
     */
    type: null,

    /**
     * APIProperty: wrapDateLine
     * {Boolean} Allow user to pan forever east/west.  Default is true.
     *     Setting this to false only restricts panning if
     *     <sphericalMercator> is true.
     */
    wrapDateLine: true,

    /**
     * APIProperty: sphericalMercator
     * {Boolean} Should the map act as a mercator-projected map? This will
     *     cause all interactions with the map to be in the actual map
     *     projection, which allows support for vector drawing, overlaying
     *     other maps, etc.
     */
    sphericalMercator: false,

    /**
     * APIProperty: animationEnabled
     * {Boolean} If set to true, the transition between zoom levels will be
     *     animated. Set to false to match the zooming experience of other
     *     layer types. Default is true.
     */
    animationEnabled: true,

    /**
     * Constructor: OpenLayers.Layer.VirtualEarth
     * Creates a new instance of a OpenLayers.Layer.VirtualEarth. If you use an
     *     instance of OpenLayers.Layer.VirtualEarth in you map, you should set
     *     the <OpenLayers.Map> option restrictedExtent to a meaningful value,
     *     e.g.:
     * (code)
     * var map = new OpenLayers.Map( 'map', {
     *     // other map options
     *     restrictedExtent : OpenLayers.Bounds(-20037508, -20037508, 20037508, 20037508)
     * } );
     *
     * var veLayer = new OpenLayers.Layer.VirtualEarth (
     *     "Virtual Earth Layer"
     * );
     *
     * map.addLayer( veLayer );
     * (end)
     *
     * Parameters:
     * name - {String}
     * options - {Object}
     */
    initialize: function(name, options) {
        OpenLayers.Layer.EventPane.prototype.initialize.apply(this, arguments);
        OpenLayers.Layer.FixedZoomLevels.prototype.initialize.apply(this,
                                                                    arguments);
        if(this.sphericalMercator) {
            OpenLayers.Util.extend(this, OpenLayers.Layer.SphericalMercator);
            this.initMercatorParameters();
        }
    },

    /**
     * Method: loadMapObject
     */
    loadMapObject:function() {

        // create div and set to same size as map
        var veDiv = OpenLayers.Util.createDiv(this.name);
        var sz = this.map.getSize();
        veDiv.style.width = sz.w + "px";
        veDiv.style.height = sz.h + "px";
        this.div.appendChild(veDiv);

        try { // crash prevention
            this.mapObject = new VEMap(this.name);
        } catch (e) { }

        if (this.mapObject != null) {
            try { // this is to catch a Mozilla bug without falling apart

                // The fourth argument is whether the map is 'fixed' -- not
                // draggable. See:
                // http://blogs.msdn.com/virtualearth/archive/2007/09/28/locking-a-virtual-earth-map.aspx
                //
                this.mapObject.LoadMap(null, null, this.type, true);
                this.mapObject.AttachEvent("onmousedown", OpenLayers.Function.True);

            } catch (e) { }
            this.mapObject.HideDashboard();
            if(typeof this.mapObject.SetAnimationEnabled == "function") {
                this.mapObject.SetAnimationEnabled(this.animationEnabled);
            }
        }

        //can we do smooth panning? this is an unpublished method, so we need
        // to be careful
        if ( !this.mapObject ||
             !this.mapObject.vemapcontrol ||
             !this.mapObject.vemapcontrol.PanMap ||
             (typeof this.mapObject.vemapcontrol.PanMap != "function")) {

            this.dragPanMapObject = null;
        }

    },

    /**
     * Method: onMapResize
     */
    onMapResize: function() {
        this.mapObject.Resize(this.map.size.w, this.map.size.h);
    },

    /**
     * APIMethod: getWarningHTML
     *
     * Returns:
     * {String} String with information on why layer is broken, how to get
     *          it working.
     */
    getWarningHTML:function() {
        return OpenLayers.i18n(
            "getLayerWarning", {'layerType':'VE', 'layerLib':'VirtualEarth'}
        );
    },



    /************************************
     *                                  *
     *   MapObject Interface Controls   *
     *                                  *
     ************************************/


  // Get&Set Center, Zoom

    /**
     * APIMethod: setMapObjectCenter
     * Set the mapObject to the specified center and zoom
     *
     * Parameters:
     * center - {Object} MapObject LonLat format
     * zoom - {int} MapObject zoom format
     */
    setMapObjectCenter: function(center, zoom) {
        this.mapObject.SetCenterAndZoom(center, zoom);
    },

    /**
     * APIMethod: getMapObjectCenter
     *
     * Returns:
     * {Object} The mapObject's current center in Map Object format
     */
    getMapObjectCenter: function() {
        return this.mapObject.GetCenter();
    },

    /**
     * APIMethod: dragPanMapObject
     *
     * Parameters:
     * dX - {Integer}
     * dY - {Integer}
     */
    dragPanMapObject: function(dX, dY) {
        this.mapObject.vemapcontrol.PanMap(dX, -dY);
    },

    /**
     * APIMethod: getMapObjectZoom
     *
     * Returns:
     * {Integer} The mapObject's current zoom, in Map Object format
     */
    getMapObjectZoom: function() {
        return this.mapObject.GetZoomLevel();
    },


  // LonLat - Pixel Translation

    /**
     * APIMethod: getMapObjectLonLatFromMapObjectPixel
     *
     * Parameters:
     * moPixel - {Object} MapObject Pixel format
     *
     * Returns:
     * {Object} MapObject LonLat translated from MapObject Pixel
     */
    getMapObjectLonLatFromMapObjectPixel: function(moPixel) {
        //the conditional here is to test if we are running the v6 of VE
        return (typeof VEPixel != 'undefined')
            ? this.mapObject.PixelToLatLong(moPixel)
            : this.mapObject.PixelToLatLong(moPixel.x, moPixel.y);
    },

    /**
     * APIMethod: getMapObjectPixelFromMapObjectLonLat
     *
     * Parameters:
     * moLonLat - {Object} MapObject LonLat format
     *
     * Returns:
     * {Object} MapObject Pixel transtlated from MapObject LonLat
     */
    getMapObjectPixelFromMapObjectLonLat: function(moLonLat) {
        return this.mapObject.LatLongToPixel(moLonLat);
    },


    /************************************
     *                                  *
     *       MapObject Primitives       *
     *                                  *
     ************************************/


  // LonLat

    /**
     * APIMethod: getLongitudeFromMapObjectLonLat
     *
     * Parameters:
     * moLonLat - {Object} MapObject LonLat format
     *
     * Returns:
     * {Float} Longitude of the given MapObject LonLat
     */
    getLongitudeFromMapObjectLonLat: function(moLonLat) {
        return this.sphericalMercator ?
            this.forwardMercator(moLonLat.Longitude, moLonLat.Latitude).lon :
            moLonLat.Longitude;
    },

    /**
     * APIMethod: getLatitudeFromMapObjectLonLat
     *
     * Parameters:
     * moLonLat - {Object} MapObject LonLat format
     *
     * Returns:
     * {Float} Latitude of the given MapObject LonLat
     */
    getLatitudeFromMapObjectLonLat: function(moLonLat) {
        return this.sphericalMercator ?
            this.forwardMercator(moLonLat.Longitude, moLonLat.Latitude).lat :
            moLonLat.Latitude;
    },

    /**
     * APIMethod: getMapObjectLonLatFromLonLat
     *
     * Parameters:
     * lon - {Float}
     * lat - {Float}
     *
     * Returns:
     * {Object} MapObject LonLat built from lon and lat params
     */
    getMapObjectLonLatFromLonLat: function(lon, lat) {
        var veLatLong;
        if(this.sphericalMercator) {
            var lonlat = this.inverseMercator(lon, lat);
            veLatLong = new VELatLong(lonlat.lat, lonlat.lon);
        } else {
            veLatLong = new VELatLong(lat, lon);
        }
        return veLatLong;
    },

  // Pixel

    /**
     * APIMethod: getXFromMapObjectPixel
     *
     * Parameters:
     * moPixel - {Object} MapObject Pixel format
     *
     * Returns:
     * {Integer} X value of the MapObject Pixel
     */
    getXFromMapObjectPixel: function(moPixel) {
        return moPixel.x;
    },

    /**
     * APIMethod: getYFromMapObjectPixel
     *
     * Parameters:
     * moPixel - {Object} MapObject Pixel format
     *
     * Returns:
     * {Integer} Y value of the MapObject Pixel
     */
    getYFromMapObjectPixel: function(moPixel) {
        return moPixel.y;
    },

    /**
     * APIMethod: getMapObjectPixelFromXY
     *
     * Parameters:
     * x - {Integer}
     * y - {Integer}
     *
     * Returns:
     * {Object} MapObject Pixel from x and y parameters
     */
    getMapObjectPixelFromXY: function(x, y) {
        //the conditional here is to test if we are running the v6 of VE
        return (typeof VEPixel != 'undefined') ? new VEPixel(x, y)
                         : new Msn.VE.Pixel(x, y);
    },

    CLASS_NAME: "OpenLayers.Layer.VirtualEarth"
});

<<<<<<< HEAD

/*
 * Copyright 2007, Google Inc.
 *
 * Redistribution and use in source and binary forms, with or without
 * modification, are permitted provided that the following conditions are met:
 *
 *  1. Redistributions of source code must retain the above copyright notice,
 *     this list of conditions and the following disclaimer.
 *  2. Redistributions in binary form must reproduce the above copyright notice,
 *     this list of conditions and the following disclaimer in the documentation
 *     and/or other materials provided with the distribution.
 *  3. Neither the name of Google Inc. nor the names of its contributors may be
 *     used to endorse or promote products derived from this software without
 *     specific prior written permission.
 *
 * THIS SOFTWARE IS PROVIDED BY THE AUTHOR ``AS IS'' AND ANY EXPRESS OR IMPLIED
 * WARRANTIES, INCLUDING, BUT NOT LIMITED TO, THE IMPLIED WARRANTIES OF
 * MERCHANTABILITY AND FITNESS FOR A PARTICULAR PURPOSE ARE DISCLAIMED. IN NO
 * EVENT SHALL THE AUTHOR BE LIABLE FOR ANY DIRECT, INDIRECT, INCIDENTAL,
 * SPECIAL, EXEMPLARY, OR CONSEQUENTIAL DAMAGES (INCLUDING, BUT NOT LIMITED TO,
 * PROCUREMENT OF SUBSTITUTE GOODS OR SERVICES; LOSS OF USE, DATA, OR PROFITS;
 * OR BUSINESS INTERRUPTION) HOWEVER CAUSED AND ON ANY THEORY OF LIABILITY,
 * WHETHER IN CONTRACT, STRICT LIABILITY, OR TORT (INCLUDING NEGLIGENCE OR
 * OTHERWISE) ARISING IN ANY WAY OUT OF THE USE OF THIS SOFTWARE, EVEN IF
 * ADVISED OF THE POSSIBILITY OF SUCH DAMAGE.
 *
 * Sets up google.gears.*, which is *the only* supported way to access Gears.
 *
 * Circumvent this file at your own risk!
 *
 * In the future, Gears may automatically define google.gears.* without this
 * file. Gears may use these objects to transparently fix bugs and compatibility
 * issues. Applications that use the code below will continue to work seamlessly
 * when that happens.
 */

(function() {
  // We are already defined. Hooray!
  if (window.google && google.gears) {
    return;
  }

  var factory = null;

  // Firefox
  if (typeof GearsFactory != 'undefined') {
    factory = new GearsFactory();
  } else {
    // IE
    try {
      factory = new ActiveXObject('Gears.Factory');
      // privateSetGlobalObject is only required and supported on WinCE.
      if (factory.getBuildInfo().indexOf('ie_mobile') != -1) {
        factory.privateSetGlobalObject(this);
      }
    } catch (e) {
      // Safari
      if ((typeof navigator.mimeTypes != 'undefined')
           && navigator.mimeTypes["application/x-googlegears"]) {
        factory = document.createElement("object");
        factory.style.display = "none";
        factory.width = 0;
        factory.height = 0;
        factory.type = "application/x-googlegears";
        document.documentElement.appendChild(factory);
      }
    }
  }

  // *Do not* define any objects if Gears is not installed. This mimics the
  // behavior of Gears defining the objects in the future.
  if (!factory) {
    return;
  }

  // Now set up the objects, being careful not to overwrite anything.
  //
  // Note: In Internet Explorer for Windows Mobile, you can't add properties to
  // the window object. However, global objects are automatically added as
  // properties of the window object in all browsers.
  if (!window.google) {
    google = {};
  }

  if (!google.gears) {
    google.gears = {factory: factory};
  }
})();


/**
 * Class: OpenLayers.Protocol.SQL.Gears
 * This Protocol stores feature in the browser via the Gears Database module
 * <http://code.google.com/apis/gears/api_database.html>.
 *
 * The main advantage is that all the read, create, update and delete operations
 * can be done offline.
 *
 * Inherits from:
 *  - <OpenLayers.Protocol.SQL>
 */
OpenLayers.Protocol.SQL.Gears = OpenLayers.Class(OpenLayers.Protocol.SQL, {

    /**
     * Property: FID_PREFIX
     * {String}
     */
    FID_PREFIX: '__gears_fid__',

    /**
     * Property: NULL_GEOMETRY
     * {String}
     */
    NULL_GEOMETRY: '__gears_null_geometry__',

    /**
     * Property: NULL_FEATURE_STATE
     * {String}
     */
    NULL_FEATURE_STATE: '__gears_null_feature_state__',

    /**
     * Property: jsonParser
     * {<OpenLayers.Format.JSON>}
     */
    jsonParser: null,

    /**
     * Property: wktParser
     * {<OpenLayers.Format.WKT>}
     */
    wktParser: null,

    /**
     * Property: fidRegExp
     * {RegExp} Regular expression to know whether a feature was
     *      created in offline mode.
     */
    fidRegExp: null,

    /**
     * Property: saveFeatureState
     * {Boolean} Whether to save the feature state (<OpenLayers.State>)
     *      into the database, defaults to true.
     */
    saveFeatureState: true,

    /**
     * Property: typeOfFid
     * {String} The type of the feature identifier, either "number" or
     *      "string", defaults to "string".
     */
    typeOfFid: "string",

    /**
     * Property: db
     * {GearsDatabase}
     */
    db: null,

    /**
     * Constructor: OpenLayers.Protocol.SQL.Gears
     */
    initialize: function(options) {
        if (!this.supported()) {
            return;
        }
        OpenLayers.Protocol.SQL.prototype.initialize.apply(this, [options]);
        this.jsonParser = new OpenLayers.Format.JSON();
        this.wktParser = new OpenLayers.Format.WKT();

        this.fidRegExp = new RegExp('^' + this.FID_PREFIX);
        this.initializeDatabase();


    },

    /**
     * Method: initializeDatabase
     */
    initializeDatabase: function() {
        this.db = google.gears.factory.create('beta.database');
        this.db.open(this.databaseName);
        this.db.execute(
            "CREATE TABLE IF NOT EXISTS " + this.tableName +
            " (fid TEXT UNIQUE, geometry TEXT, properties TEXT," +
            "  state TEXT)");
   },

    /**
     * APIMethod: destroy
     * Clean up the protocol.
     */
    destroy: function() {
        this.db.close();
        this.db = null;

        this.jsonParser = null;
        this.wktParser = null;

        OpenLayers.Protocol.SQL.prototype.destroy.apply(this);
    },

    /**
     * APIMethod: supported
     * Determine whether a browser supports Gears
     *
     * Returns:
     * {Boolean} The browser supports Gears
     */
    supported: function() {
        return !!(window.google && google.gears);
    },

    /**
     * APIMethod: read
     * Read all features from the database and return a
     * <OpenLayers.Protocol.Response> instance. If the options parameter
     * contains a callback attribute, the function is called with the response
     * as a parameter.
     *
     * Parameters:
     * options - {Object} Optional object for configuring the request; it
     *      can have the {Boolean} property "noFeatureStateReset" which
     *      specifies if the state of features read from the Gears
     *      database must be reset to null, if "noFeatureStateReset"
     *      is undefined or false then each feature's state is reset
     *      to null, if "noFeatureStateReset" is true the feature state
     *      is preserved.
     *
     * Returns:
     * {<OpenLayers.Protocol.Response>} An <OpenLayers.Protocol.Response>
     *      object.
     */
    read: function(options) {
        OpenLayers.Protocol.prototype.read.apply(this, arguments);
        options = OpenLayers.Util.applyDefaults(options, this.options);

        var feature, features = [];
        var rs = this.db.execute("SELECT * FROM " + this.tableName);
        while (rs.isValidRow()) {
            feature = this.unfreezeFeature(rs);
            if (this.evaluateFilter(feature, options.filter)) {
                if (!options.noFeatureStateReset) {
                    feature.state = null;
                }
                features.push(feature);
            }
            rs.next();
        }
        rs.close();

        var resp = new OpenLayers.Protocol.Response({
            code: OpenLayers.Protocol.Response.SUCCESS,
            requestType: "read",
            features: features
        });

        if (options && options.callback) {
            options.callback.call(options.scope, resp);
        }

        return resp;
    },

    /**
     * Method: unfreezeFeature
     *
     * Parameters:
     * row - {ResultSet}
     *
     * Returns:
     * {<OpenLayers.Feature.Vector>}
     */
    unfreezeFeature: function(row) {
        var feature;
        var wkt = row.fieldByName('geometry');
        if (wkt == this.NULL_GEOMETRY) {
            feature = new OpenLayers.Feature.Vector();
        } else {
            feature = this.wktParser.read(wkt);
        }

        feature.attributes = this.jsonParser.read(
            row.fieldByName('properties'));

        feature.fid = this.extractFidFromField(row.fieldByName('fid'));

        var state = row.fieldByName('state');
        if (state == this.NULL_FEATURE_STATE) {
            state = null;
        }
        feature.state = state;

        return feature;
    },

    /**
     * Method: extractFidFromField
     *
     * Parameters:
     * field - {String}
     *
     * Returns
     * {String} or {Number} The fid.
     */
    extractFidFromField: function(field) {
        if (!field.match(this.fidRegExp) && this.typeOfFid == "number") {
            field = parseFloat(field);
        }
        return field;
    },

    /**
     * APIMethod: create
     * Create new features into the database.
     *
     * Parameters:
     * features - {Array({<OpenLayers.Feature.Vector>})} or
     *            {<OpenLayers.Feature.Vector>} The features to create in
     *            the database.
     * options - {Object} Optional object for configuring the request.
     *
     * Returns:
     *  {<OpenLayers.Protocol.Response>} An <OpenLayers.Protocol.Response>
     *          object.
     */
    create: function(features, options) {
        options = OpenLayers.Util.applyDefaults(options, this.options);

        var resp = this.createOrUpdate(features);
        resp.requestType = "create";

        if (options && options.callback) {
            options.callback.call(options.scope, resp);
        }

        return resp;
    },

    /**
     * APIMethod: update
     * Construct a request updating modified feature.
     *
     * Parameters:
     * features - {Array({<OpenLayers.Feature.Vector>})} or
     *            {<OpenLayers.Feature.Vector>} The features to update in
     *            the database.
     * options - {Object} Optional object for configuring the request.
     *
     * Returns:
     *  {<OpenLayers.Protocol.Response>} An <OpenLayers.Protocol.Response>
     *          object.
     */
    update: function(features, options) {
        options = OpenLayers.Util.applyDefaults(options, this.options);

        var resp = this.createOrUpdate(features);
        resp.requestType = "update";

        if (options && options.callback) {
            options.callback.call(options.scope, resp);
        }

        return resp;
    },

    /**
     * Method: createOrUpdate
     * Construct a request for updating or creating features in the
     * database.
     *
     * Parameters:
     * features - {Array({<OpenLayers.Feature.Vector>})} or
     *      {<OpenLayers.Feature.Vector>} The feature to create or update
     *      in the database.
     *
     * Returns:
     *  {<OpenLayers.Protocol.Response>} An <OpenLayers.Protocol.Response>
     *          object.
     */
    createOrUpdate: function(features) {
        if (!(OpenLayers.Util.isArray(features))) {
            features = [features];
        }

        var i, len = features.length, feature;
        var insertedFeatures = new Array(len);

        for (i = 0; i < len; i++) {
            feature = features[i];
            var params = this.freezeFeature(feature);
            this.db.execute(
                "REPLACE INTO " + this.tableName +
                " (fid, geometry, properties, state)" +
                " VALUES (?, ?, ?, ?)",
                params);

            var clone = feature.clone();
            clone.fid = this.extractFidFromField(params[0]);
            insertedFeatures[i] = clone;
        }

        return new OpenLayers.Protocol.Response({
            code: OpenLayers.Protocol.Response.SUCCESS,
            features: insertedFeatures,
            reqFeatures: features
        });
    },

    /**
     * Method: freezeFeature
     *
     * Parameters:
     * feature - {<OpenLayers.Feature.Vector>}
     * state - {String} The feature state to store in the database.
     *
     * Returns:
     * {Array}
     */
    freezeFeature: function(feature) {
        // 2 notes:
        // - fid might not be a string
        // - getFeatureStateForFreeze needs the feature fid to it's stored
        //   in the feature here
        feature.fid = feature.fid != null ?
            "" + feature.fid : OpenLayers.Util.createUniqueID(this.FID_PREFIX);

        var geometry = feature.geometry != null ?
            feature.geometry.toString() : this.NULL_GEOMETRY;

        var properties = this.jsonParser.write(feature.attributes);

        var state = this.getFeatureStateForFreeze(feature);

        return [feature.fid, geometry, properties, state];
    },

    /**
     * Method: getFeatureStateForFreeze
     * Get the state of the feature to store into the database.
     *
     * Parameters:
     * feature - {<OpenLayers.Feature.Vector>} The feature.
     *
     * Returns
     * {String} The state
     */
    getFeatureStateForFreeze: function(feature) {
        var state;
        if (!this.saveFeatureState) {
            state = this.NULL_FEATURE_STATE;
        } else if (this.createdOffline(feature)) {
            // if the feature was created in offline mode, its
            // state must remain INSERT
            state = OpenLayers.State.INSERT;
        } else {
            state = feature.state;
        }
        return state;
    },

    /**
     * APIMethod: delete
     * Delete features from the database.
     *
     * Parameters:
     * features - {Array({<OpenLayers.Feature.Vector>})} or
     *            {<OpenLayers.Feature.Vector>}
     * options - {Object} Optional object for configuring the request.
     *       This object is modified and should not be reused.
     *
     * Returns:
     *  {<OpenLayers.Protocol.Response>} An <OpenLayers.Protocol.Response>
     *          object.
     */
    "delete": function(features, options) {
        if (!(OpenLayers.Util.isArray(features))) {
            features = [features];
        }

        options = OpenLayers.Util.applyDefaults(options, this.options);

        var i, len, feature;
        for (i = 0, len = features.length; i < len; i++) {
            feature = features[i];

            // if saveFeatureState is set to true and if the feature wasn't created
            // in offline mode we don't delete it in the database but just update
            // it state column
            if (this.saveFeatureState && !this.createdOffline(feature)) {
                var toDelete = feature.clone();
                toDelete.fid = feature.fid;
                if (toDelete.geometry) {
                    toDelete.geometry.destroy();
                    toDelete.geometry = null;
                }
                toDelete.state = feature.state;
                this.createOrUpdate(toDelete);
            } else {
                this.db.execute(
                    "DELETE FROM " + this.tableName +
                    " WHERE fid = ?", [feature.fid]);
            }
        }

        var resp = new OpenLayers.Protocol.Response({
            code: OpenLayers.Protocol.Response.SUCCESS,
            requestType: "delete",
            reqFeatures: features
        });

        if (options && options.callback) {
            options.callback.call(options.scope, resp);
        }

        return resp;
    },

    /**
     * Method: createdOffline
     * Returns true if the feature had a feature id when it was created in
     *      the Gears database, false otherwise; this is determined by
     *      checking the form of the feature's fid value.
     *
     * Parameters:
     * feature - {<OpenLayers.Feature.Vector>}
     *
     * Returns:
     * {Boolean}
     */
    createdOffline: function(feature) {
        return (typeof feature.fid == "string" &&
                !!(feature.fid.match(this.fidRegExp)));
    },

    /**
     * APIMethod: commit
     * Go over the features and for each take action
     * based on the feature state. Possible actions are create,
     * update and delete.
     *
     * Parameters:
     * features - {Array({<OpenLayers.Feature.Vector>})}
     * options - {Object} Object whose possible keys are "create", "update",
     *      "delete", "callback" and "scope", the values referenced by the
     *      first three are objects as passed to the "create", "update", and
     *      "delete" methods, the value referenced by the "callback" key is
     *      a function which is called when the commit operation is complete
     *      using the scope referenced by the "scope" key.
     *
     * Returns:
     * {Array({<OpenLayers.Protocol.Response>})} An array of
     *       <OpenLayers.Protocol.Response> objects, one per request made
     *       to the database.
     */
    commit: function(features, options) {
        var opt, resp = [], nRequests = 0, nResponses = 0;

        function callback(resp) {
            if (++nResponses < nRequests) {
                resp.last = false;
            }
            this.callUserCallback(options, resp);
        }

        var feature, toCreate = [], toUpdate = [], toDelete = [];
        for (var i = features.length - 1; i >= 0; i--) {
            feature = features[i];
            switch (feature.state) {
            case OpenLayers.State.INSERT:
                toCreate.push(feature);
                break;
            case OpenLayers.State.UPDATE:
                toUpdate.push(feature);
                break;
            case OpenLayers.State.DELETE:
                toDelete.push(feature);
                break;
            }
        }
        if (toCreate.length > 0) {
            nRequests++;
            opt = OpenLayers.Util.applyDefaults(
                {"callback": callback, "scope": this},
                options.create
            );
            resp.push(this.create(toCreate, opt));
        }
        if (toUpdate.length > 0) {
            nRequests++;
            opt = OpenLayers.Util.applyDefaults(
                {"callback": callback, "scope": this},
                options.update
            );
            resp.push(this.update(toUpdate, opt));
        }
        if (toDelete.length > 0) {
            nRequests++;
            opt = OpenLayers.Util.applyDefaults(
                {"callback": callback, "scope": this},
                options["delete"]
            );
            resp.push(this["delete"](toDelete, opt));
        }

        return resp;
    },

    /**
     * Method: clear
     * Removes all rows of the table.
     */
    clear: function() {
        this.db.execute("DELETE FROM " + this.tableName);
    },

    /**
     * Method: callUserCallback
     * This method is called from within commit each time a request is made
     * to the database, it is responsible for calling the user-supplied
     * callbacks.
     *
     * Parameters:
     * options - {Object} The map of options passed to the commit call.
     * resp - {<OpenLayers.Protocol.Response>}
     */
    callUserCallback: function(options, resp) {
        var opt = options[resp.requestType];
        if (opt && opt.callback) {
            opt.callback.call(opt.scope, resp);
        }
        if (resp.last && options.callback) {
            options.callback.call(options.scope);
        }
    },

    CLASS_NAME: "OpenLayers.Protocol.SQL.Gears"
=======
/**
 * Class: OpenLayers.Layer.Yahoo
 *
 * Inherits from:
 *  - <OpenLayers.Layer.EventPane>
 *  - <OpenLayers.Layer.FixedZoomLevels>
 */
OpenLayers.Layer.Yahoo = OpenLayers.Class(
  OpenLayers.Layer.EventPane, OpenLayers.Layer.FixedZoomLevels, {

    /**
     * Constant: MIN_ZOOM_LEVEL
     * {Integer} 0
     */
    MIN_ZOOM_LEVEL: 0,

    /**
     * Constant: MAX_ZOOM_LEVEL
     * {Integer} 17
     */
    MAX_ZOOM_LEVEL: 17,

    /**
     * Constant: RESOLUTIONS
     * {Array(Float)} Hardcode these resolutions so that they are more closely
     *                tied with the standard wms projection
     */
    RESOLUTIONS: [
        1.40625,
        0.703125,
        0.3515625,
        0.17578125,
        0.087890625,
        0.0439453125,
        0.02197265625,
        0.010986328125,
        0.0054931640625,
        0.00274658203125,
        0.001373291015625,
        0.0006866455078125,
        0.00034332275390625,
        0.000171661376953125,
        0.0000858306884765625,
        0.00004291534423828125,
        0.00002145767211914062,
        0.00001072883605957031
    ],

    /**
     * APIProperty: type
     * {YahooMapType}
     */
    type: null,

    /**
     * APIProperty: wrapDateLine
     * {Boolean} Allow user to pan forever east/west.  Default is true.
     *     Setting this to false only restricts panning if
     *     <sphericalMercator> is true.
     */
    wrapDateLine: true,

    /**
     * APIProperty: sphericalMercator
     * {Boolean} Should the map act as a mercator-projected map? This will
     * cause all interactions with the map to be in the actual map projection,
     * which allows support for vector drawing, overlaying other maps, etc.
     */
    sphericalMercator: false,

    /**
     * Constructor: OpenLayers.Layer.Yahoo
     *
     * Parameters:
     * name - {String}
     * options - {Object}
     */
    initialize: function(name, options) {
        OpenLayers.Layer.EventPane.prototype.initialize.apply(this, arguments);
        OpenLayers.Layer.FixedZoomLevels.prototype.initialize.apply(this,
                                                                    arguments);
        if(this.sphericalMercator) {
            OpenLayers.Util.extend(this, OpenLayers.Layer.SphericalMercator);
            this.initMercatorParameters();
        }
    },

    /**
     * Method: loadMapObject
     */
    loadMapObject:function() {
        try { //do not crash!
            var size = this.getMapObjectSizeFromOLSize(this.map.getSize());
            this.mapObject = new YMap(this.div, this.type, size);
            this.mapObject.disableKeyControls();
            this.mapObject.disableDragMap();

            //can we do smooth panning? (moveByXY is not an API function)
            if ( !this.mapObject.moveByXY ||
                 (typeof this.mapObject.moveByXY != "function" ) ) {

                this.dragPanMapObject = null;
            }
        } catch(e) {}
    },

    /**
     * Method: onMapResize
     *
     */
    onMapResize: function() {
        try {
            var size = this.getMapObjectSizeFromOLSize(this.map.getSize());
            this.mapObject.resizeTo(size);
        } catch(e) {}
    },


    /**
     * APIMethod: setMap
     * Overridden from EventPane because we need to remove this yahoo event
     *     pane which prohibits our drag and drop, and we can only do this
     *     once the map has been loaded and centered.
     *
     * Parameters:
     * map - {<OpenLayers.Map>}
     */
    setMap: function(map) {
        OpenLayers.Layer.EventPane.prototype.setMap.apply(this, arguments);

        this.map.events.register("moveend", this, this.fixYahooEventPane);
    },

    /**
     * Method: fixYahooEventPane
     * The map has been centered, so the mysterious yahoo eventpane has been
     *     added. we remove it so that it doesnt mess with *our* event pane.
     */
    fixYahooEventPane: function() {
        var yahooEventPane = OpenLayers.Util.getElement("ygddfdiv");
        if (yahooEventPane != null) {
            if (yahooEventPane.parentNode != null) {
                yahooEventPane.parentNode.removeChild(yahooEventPane);
            }
            this.map.events.unregister("moveend", this,
                                       this.fixYahooEventPane);
        }
    },

    /**
     * APIMethod: getWarningHTML
     *
     * Returns:
     * {String} String with information on why layer is broken, how to get
     *          it working.
     */
    getWarningHTML:function() {
        return OpenLayers.i18n(
            "getLayerWarning", {'layerType':'Yahoo', 'layerLib':'Yahoo'}
        );
    },

  /********************************************************/
  /*                                                      */
  /*             Translation Functions                    */
  /*                                                      */
  /*    The following functions translate GMaps and OL    */
  /*     formats for Pixel, LonLat, Bounds, and Zoom      */
  /*                                                      */
  /********************************************************/


  //
  // TRANSLATION: MapObject Zoom <-> OpenLayers Zoom
  //

    /**
     * APIMethod: getOLZoomFromMapObjectZoom
     *
     * Parameters:
     * gZoom - {Integer}
     *
     * Returns:
     * {Integer} An OpenLayers Zoom level, translated from the passed in gZoom
     *           Returns null if null value is passed in.
     */
    getOLZoomFromMapObjectZoom: function(moZoom) {
        var zoom = null;
        if (moZoom != null) {
            zoom = OpenLayers.Layer.FixedZoomLevels.prototype.getOLZoomFromMapObjectZoom.apply(this, [moZoom]);
            zoom = 18 - zoom;
        }
        return zoom;
    },

    /**
     * APIMethod: getMapObjectZoomFromOLZoom
     *
     * Parameters:
     * olZoom - {Integer}
     *
     * Returns:
     * {Integer} A MapObject level, translated from the passed in olZoom
     *           Returns null if null value is passed in
     */
    getMapObjectZoomFromOLZoom: function(olZoom) {
        var zoom = null;
        if (olZoom != null) {
            zoom = OpenLayers.Layer.FixedZoomLevels.prototype.getMapObjectZoomFromOLZoom.apply(this, [olZoom]);
            zoom = 18 - zoom;
        }
        return zoom;
    },

    /************************************
     *                                  *
     *   MapObject Interface Controls   *
     *                                  *
     ************************************/


  // Get&Set Center, Zoom

    /**
     * APIMethod: setMapObjectCenter
     * Set the mapObject to the specified center and zoom
     *
     * Parameters:
     * center - {Object} MapObject LonLat format
     * zoom - {int} MapObject zoom format
     */
    setMapObjectCenter: function(center, zoom) {
        this.mapObject.drawZoomAndCenter(center, zoom);
    },

    /**
     * APIMethod: getMapObjectCenter
     *
     * Returns:
     * {Object} The mapObject's current center in Map Object format
     */
    getMapObjectCenter: function() {
        return this.mapObject.getCenterLatLon();
    },

    /**
     * APIMethod: dragPanMapObject
     *
     * Parameters:
     * dX - {Integer}
     * dY - {Integer}
     */
    dragPanMapObject: function(dX, dY) {
        this.mapObject.moveByXY({
            'x': -dX,
            'y': dY
        });
    },

    /**
     * APIMethod: getMapObjectZoom
     *
     * Returns:
     * {Integer} The mapObject's current zoom, in Map Object format
     */
    getMapObjectZoom: function() {
        return this.mapObject.getZoomLevel();
    },


  // LonLat - Pixel Translation

    /**
     * APIMethod: getMapObjectLonLatFromMapObjectPixel
     *
     * Parameters:
     * moPixel - {Object} MapObject Pixel format
     *
     * Returns:
     * {Object} MapObject LonLat translated from MapObject Pixel
     */
    getMapObjectLonLatFromMapObjectPixel: function(moPixel) {
        return this.mapObject.convertXYLatLon(moPixel);
    },

    /**
     * APIMethod: getMapObjectPixelFromMapObjectLonLat
     *
     * Parameters:
     * moLonLat - {Object} MapObject LonLat format
     *
     * Returns:
     * {Object} MapObject Pixel transtlated from MapObject LonLat
     */
    getMapObjectPixelFromMapObjectLonLat: function(moLonLat) {
        return this.mapObject.convertLatLonXY(moLonLat);
    },


    /************************************
     *                                  *
     *       MapObject Primitives       *
     *                                  *
     ************************************/


  // LonLat

    /**
     * APIMethod: getLongitudeFromMapObjectLonLat
     *
     * Parameters:
     * moLonLat - {Object} MapObject LonLat format
     *
     * Returns:
     * {Float} Longitude of the given MapObject LonLat
     */
    getLongitudeFromMapObjectLonLat: function(moLonLat) {
        return this.sphericalMercator ?
            this.forwardMercator(moLonLat.Lon, moLonLat.Lat).lon :
            moLonLat.Lon;
    },

    /**
     * APIMethod: getLatitudeFromMapObjectLonLat
     *
     * Parameters:
     * moLonLat - {Object} MapObject LonLat format
     *
     * Returns:
     * {Float} Latitude of the given MapObject LonLat
     */
    getLatitudeFromMapObjectLonLat: function(moLonLat) {
        return this.sphericalMercator ?
            this.forwardMercator(moLonLat.Lon, moLonLat.Lat).lat :
            moLonLat.Lat;
    },

    /**
     * APIMethod: getMapObjectLonLatFromLonLat
     *
     * Parameters:
     * lon - {Float}
     * lat - {Float}
     *
     * Returns:
     * {Object} MapObject LonLat built from lon and lat params
     */
    getMapObjectLonLatFromLonLat: function(lon, lat) {
        var yLatLong;
        if(this.sphericalMercator) {
            var lonlat = this.inverseMercator(lon, lat);
            yLatLong = new YGeoPoint(lonlat.lat, lonlat.lon);
        } else {
            yLatLong = new YGeoPoint(lat, lon);
        }
        return yLatLong;
    },

  // Pixel

    /**
     * APIMethod: getXFromMapObjectPixel
     *
     * Parameters:
     * moPixel - {Object} MapObject Pixel format
     *
     * Returns:
     * {Integer} X value of the MapObject Pixel
     */
    getXFromMapObjectPixel: function(moPixel) {
        return moPixel.x;
    },

    /**
     * APIMethod: getYFromMapObjectPixel
     *
     * Parameters:
     * moPixel - {Object} MapObject Pixel format
     *
     * Returns:
     * {Integer} Y value of the MapObject Pixel
     */
    getYFromMapObjectPixel: function(moPixel) {
        return moPixel.y;
    },

    /**
     * APIMethod: getMapObjectPixelFromXY
     *
     * Parameters:
     * x - {Integer}
     * y - {Integer}
     *
     * Returns:
     * {Object} MapObject Pixel from x and y parameters
     */
    getMapObjectPixelFromXY: function(x, y) {
        return new YCoordPoint(x, y);
    },

  // Size

    /**
     * APIMethod: getMapObjectSizeFromOLSize
     *
     * Parameters:
     * olSize - {<OpenLayers.Size>}
     *
     * Returns:
     * {Object} MapObject Size from olSize parameter
     */
    getMapObjectSizeFromOLSize: function(olSize) {
        return new YSize(olSize.w, olSize.h);
    },

    CLASS_NAME: "OpenLayers.Layer.Yahoo"
});

/**
 * Class: OpenLayers.Layer.GML
 * Create a vector layer by parsing a GML file. The GML file is
 *     passed in as a parameter.
 * *Deprecated*.  To be removed in 3.0.  Instead use OpenLayers.Layer.Vector
 *     with Protocol.HTTP and Strategy.Fixed. Provide the protocol with a
 *     format parameter to get the parser you want for your data.
 *
 * Inherits from:
 *  - <OpenLayers.Layer.Vector>
 */
OpenLayers.Layer.GML = OpenLayers.Class(OpenLayers.Layer.Vector, {

    /**
      * Property: loaded
      * {Boolean} Flag for whether the GML data has been loaded yet.
      */
    loaded: false,

    /**
      * APIProperty: format
      * {<OpenLayers.Format>} The format you want the data to be parsed with.
      */
    format: null,

    /**
     * APIProperty: formatOptions
     * {Object} Hash of options which should be passed to the format when it is
     * created. Must be passed in the constructor.
     */
    formatOptions: null,

    /**
     * Constructor: OpenLayers.Layer.GML
     * Load and parse a single file on the web, according to the format
     * provided via the 'format' option, defaulting to GML.
     *
     * Parameters:
     * name - {String}
     * url - {String} URL of a GML file.
     * options - {Object} Hashtable of extra options to tag onto the layer.
     */
     initialize: function(name, url, options) {
        var newArguments = [];
        newArguments.push(name, options);
        OpenLayers.Layer.Vector.prototype.initialize.apply(this, newArguments);
        this.url = url;
    },

    /**
     * APIMethod: setVisibility
     * Set the visibility flag for the layer and hide/show&redraw accordingly.
     * Fire event unless otherwise specified
     * GML will be loaded if the layer is being made visible for the first
     * time.
     *
     * Parameters:
     * visible - {Boolean} Whether or not to display the layer
     *                          (if in range)
     * noEvent - {Boolean}
     */
    setVisibility: function(visibility, noEvent) {
        OpenLayers.Layer.Vector.prototype.setVisibility.apply(this, arguments);
        if(this.visibility && !this.loaded){
            // Load the GML
            this.loadGML();
        }
    },

    /**
     * Method: moveTo
     * If layer is visible and GML has not been loaded, load GML, then load GML
     * and call OpenLayers.Layer.Vector.moveTo() to redraw at the new location.
     *
     * Parameters:
     * bounds - {Object}
     * zoomChanged - {Object}
     * minor - {Object}
     */
    moveTo:function(bounds, zoomChanged, minor) {
        OpenLayers.Layer.Vector.prototype.moveTo.apply(this, arguments);
        // Wait until initialisation is complete before loading GML
        // otherwise we can get a race condition where the root HTML DOM is
        // loaded after the GML is paited.
        // See http://trac.openlayers.org/ticket/404
        if(this.visibility && !this.loaded){
            this.loadGML();
        }
    },

    /**
     * Method: loadGML
     */
    loadGML: function() {
        if (!this.loaded) {
            this.events.triggerEvent("loadstart");
            OpenLayers.Request.GET({
                url: this.url,
                success: this.requestSuccess,
                failure: this.requestFailure,
                scope: this
            });
            this.loaded = true;
        }
    },

    /**
     * Method: setUrl
     * Change the URL and reload the GML
     *
     * Parameters:
     * url - {String} URL of a GML file.
     */
    setUrl:function(url) {
        this.url = url;
        this.destroyFeatures();
        this.loaded = false;
        this.loadGML();
    },

    /**
     * Method: requestSuccess
     * Process GML after it has been loaded.
     * Called by initialize() and loadUrl() after the GML has been loaded.
     *
     * Parameters:
     * request - {String}
     */
    requestSuccess:function(request) {
        var doc = request.responseXML;

        if (!doc || !doc.documentElement) {
            doc = request.responseText;
        }

        var options = {};

        OpenLayers.Util.extend(options, this.formatOptions);
        if (this.map && !this.projection.equals(this.map.getProjectionObject())) {
            options.externalProjection = this.projection;
            options.internalProjection = this.map.getProjectionObject();
        }

        var gml = this.format ? new this.format(options) : new OpenLayers.Format.GML(options);
        this.addFeatures(gml.read(doc));
        this.events.triggerEvent("loadend");
    },

    /**
     * Method: requestFailure
     * Process a failed loading of GML.
     * Called by initialize() and loadUrl() if there was a problem loading GML.
     *
     * Parameters:
     * request - {String}
     */
    requestFailure: function(request) {
        OpenLayers.Console.userError('Error in loading GML file ' +  this.url);
        this.events.triggerEvent("loadend");
    },

    CLASS_NAME: "OpenLayers.Layer.GML"
>>>>>>> 2f802750
});<|MERGE_RESOLUTION|>--- conflicted
+++ resolved
@@ -3636,8 +3636,6 @@
     CLASS_NAME: "OpenLayers.Layer.VirtualEarth"
 });
 
-<<<<<<< HEAD
-
 /*
  * Copyright 2007, Google Inc.
  *
@@ -4276,7 +4274,8 @@
     },
 
     CLASS_NAME: "OpenLayers.Protocol.SQL.Gears"
-=======
+});
+
 /**
  * Class: OpenLayers.Layer.Yahoo
  *
@@ -4858,5 +4857,4 @@
     },
 
     CLASS_NAME: "OpenLayers.Layer.GML"
->>>>>>> 2f802750
 });