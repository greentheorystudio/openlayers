goog.provide('ol.test.TileUrlFunction');

describe('ol.TileUrlFunction', function() {

  describe('createFromTemplate', function() {
    it('creates expected URL', function() {
      var tileUrl = ol.TileUrlFunction.createFromTemplate('{z}/{x}/{y}');
      expect(tileUrl(new ol.TileCoord(3, 2, 1))).toEqual('3/2/1');
      expect(tileUrl(null)).toBeUndefined();
    });
    describe('with number range', function() {
      it('creates expected URL', function() {
        var template = 'http://tile-{1-3}/{z}/{x}/{y}';
        var tileUrlFunction = ol.TileUrlFunction.createFromTemplate(template);
        var tileCoord = new ol.TileCoord(3, 2, 1);
        tileCoord.hash = function() { return 3; };
        expect(tileUrlFunction(tileCoord)).toEqual('http://tile-1/3/2/1');
        tileCoord.hash = function() { return 2; };
        expect(tileUrlFunction(tileCoord)).toEqual('http://tile-3/3/2/1');
        tileCoord.hash = function() { return 1; };
        expect(tileUrlFunction(tileCoord)).toEqual('http://tile-2/3/2/1');
      });
    });
    describe('with character range', function() {
      it('creates expected URL', function() {
        var template = 'http://tile-{c-e}/{z}/{x}/{y}';
        var tileUrlFunction = ol.TileUrlFunction.createFromTemplate(template);
        var tileCoord = new ol.TileCoord(3, 2, 1);
        tileCoord.hash = function() { return 3; };
        expect(tileUrlFunction(tileCoord)).toEqual('http://tile-c/3/2/1');
        tileCoord.hash = function() { return 2; };
        expect(tileUrlFunction(tileCoord)).toEqual('http://tile-e/3/2/1');
        tileCoord.hash = function() { return 1; };
        expect(tileUrlFunction(tileCoord)).toEqual('http://tile-d/3/2/1');
      });
    });
  });

  describe('withTileCoordTransform', function() {
    it('creates expected URL', function() {
      var tileUrl = ol.TileUrlFunction.withTileCoordTransform(
          function(tileCoord) {
            return new ol.TileCoord(tileCoord.z, tileCoord.x, -tileCoord.y);
          },
          ol.TileUrlFunction.createFromTemplate('{z}/{x}/{y}'));
      expect(tileUrl(new ol.TileCoord(3, 2, -1))).toEqual('3/2/1');
      expect(tileUrl(null)).toBeUndefined();
    });
  });

  describe('createFromTileUrlFunctions', function() {
    it('creates expected URL', function() {
      var tileUrl = ol.TileUrlFunction.createFromTileUrlFunctions([
        ol.TileUrlFunction.createFromTemplate('a'),
        ol.TileUrlFunction.createFromTemplate('b')
      ]);
      var tileUrl1 = tileUrl(new ol.TileCoord(1, 0, 0));
      var tileUrl2 = tileUrl(new ol.TileCoord(1, 0, 1));
      expect(tileUrl1).not.toEqual(tileUrl2);
      expect(tileUrl(null)).toBeUndefined();
    });
  });

  describe('createWMSParams', function() {
    var tileGrid;
    beforeEach(function() {
      tileGrid = new ol.tilegrid.XYZ({
        maxZoom: 10
      });
    });
    it('creates expected URL', function() {
      var epsg3857 = ol.projection.getFromCode('EPSG:3857');
<<<<<<< HEAD
      var tileUrlFunction = ol.TileUrlFunction.createWMSParams(
         'http://wms?foo=bar', {});
=======
      var tileUrlFunction = ol.TileUrlFunction.createBboxParam(
          'http://wms?foo=bar', tileGrid, epsg3857.getAxisOrientation());
>>>>>>> 1bac674e
      var tileCoord = new ol.TileCoord(1, 0, 0);
      var tileUrl = tileUrlFunction(tileCoord, tileGrid, epsg3857);
      var expected = 'http://wms?foo=bar&SERVICE=WMS&VERSION=1.3.0&' +
          'REQUEST=GetMap&FORMAT=image%2Fpng&TRANSPARENT=true&WIDTH=256&' +
          'HEIGHT=256&BBOX=-20037508.342789244%2C20037508.342789244%2C0%2C' +
          '40075016.68557849&CRS=EPSG%3A3857&STYLES=';
      expect(tileUrl).toEqual(expected);
    });
    it('creates expected URL respecting axis orientation', function() {
      var epsg4326 = ol.projection.getFromCode('EPSG:4326');
<<<<<<< HEAD
      var tileUrlFunction = ol.TileUrlFunction.createWMSParams(
         'http://wms?foo=bar', {});
=======
      var tileUrlFunction = ol.TileUrlFunction.createBboxParam(
          'http://wms?foo=bar', tileGrid, epsg4326.getAxisOrientation());
>>>>>>> 1bac674e
      var tileCoord = new ol.TileCoord(1, 0, 0);
      var tileUrl = tileUrlFunction(tileCoord, tileGrid, epsg4326);
      var expected = 'http://wms?foo=bar&SERVICE=WMS&VERSION=1.3.0&' +
          'REQUEST=GetMap&FORMAT=image%2Fpng&TRANSPARENT=true&WIDTH=256&' +
          'HEIGHT=256&BBOX=20037508.342789244%2C-20037508.342789244%2C' +
          '40075016.68557849%2C0&CRS=EPSG%3A4326&STYLES=';
      expect(tileUrl).toEqual(expected);
    });
  });
});

goog.require('ol.TileCoord');
goog.require('ol.TileUrlFunction');
goog.require('ol.projection');
goog.require('ol.tilegrid.XYZ');<|MERGE_RESOLUTION|>--- conflicted
+++ resolved
@@ -70,13 +70,8 @@
     });
     it('creates expected URL', function() {
       var epsg3857 = ol.projection.getFromCode('EPSG:3857');
-<<<<<<< HEAD
       var tileUrlFunction = ol.TileUrlFunction.createWMSParams(
-         'http://wms?foo=bar', {});
-=======
-      var tileUrlFunction = ol.TileUrlFunction.createBboxParam(
-          'http://wms?foo=bar', tileGrid, epsg3857.getAxisOrientation());
->>>>>>> 1bac674e
+          'http://wms?foo=bar', {});
       var tileCoord = new ol.TileCoord(1, 0, 0);
       var tileUrl = tileUrlFunction(tileCoord, tileGrid, epsg3857);
       var expected = 'http://wms?foo=bar&SERVICE=WMS&VERSION=1.3.0&' +
@@ -87,13 +82,8 @@
     });
     it('creates expected URL respecting axis orientation', function() {
       var epsg4326 = ol.projection.getFromCode('EPSG:4326');
-<<<<<<< HEAD
       var tileUrlFunction = ol.TileUrlFunction.createWMSParams(
-         'http://wms?foo=bar', {});
-=======
-      var tileUrlFunction = ol.TileUrlFunction.createBboxParam(
-          'http://wms?foo=bar', tileGrid, epsg4326.getAxisOrientation());
->>>>>>> 1bac674e
+          'http://wms?foo=bar', {});
       var tileCoord = new ol.TileCoord(1, 0, 0);
       var tileUrl = tileUrlFunction(tileCoord, tileGrid, epsg4326);
       var expected = 'http://wms?foo=bar&SERVICE=WMS&VERSION=1.3.0&' +
